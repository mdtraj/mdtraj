--- conflicted
+++ resolved
@@ -1,4 +1,3 @@
-<<<<<<< HEAD
 from mdtraj.formats.amberrst import AmberNetCDFRestartFile, AmberRestartFile
 from mdtraj.formats.arc import ArcTrajectoryFile
 from mdtraj.formats.binpos import BINPOSTrajectoryFile
@@ -12,7 +11,6 @@
 from mdtraj.formats.netcdf import NetCDFTrajectoryFile
 from mdtraj.formats.pdb import PDBTrajectoryFile
 from mdtraj.formats.pdbx import PDBxTrajectoryFile
-from mdtraj.formats.tng import TNGTrajectoryFile
 from mdtraj.formats.trr import TRRTrajectoryFile
 from mdtraj.formats.xtc import XTCTrajectoryFile
 from mdtraj.formats.xyzfile import XYZTrajectoryFile
@@ -32,26 +30,7 @@
     "NetCDFTrajectoryFile",
     "PDBTrajectoryFile",
     "PDBxTrajectoryFile",
-    "TNGTrajectoryFile",
     "TRRTrajectoryFile",
     "XTCTrajectoryFile",
     "XYZTrajectoryFile",
-)
-=======
-from .arc import ArcTrajectoryFile
-from .dcd import DCDTrajectoryFile
-from .binpos import BINPOSTrajectoryFile
-from .xtc import XTCTrajectoryFile
-from .trr import TRRTrajectoryFile
-from .hdf5 import HDF5TrajectoryFile
-from .netcdf import NetCDFTrajectoryFile
-from .pdb import PDBTrajectoryFile
-from .lh5 import LH5TrajectoryFile
-from .mdcrd import MDCRDTrajectoryFile
-from .amberrst import AmberRestartFile, AmberNetCDFRestartFile
-from .lammpstrj import LAMMPSTrajectoryFile
-from .dtr import DTRTrajectoryFile
-from .gro import GroTrajectoryFile
-from .xyzfile import XYZTrajectoryFile
-from .pdbx import PDBxTrajectoryFile
->>>>>>> 43d8194b
+)