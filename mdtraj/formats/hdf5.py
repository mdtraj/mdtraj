--- conflicted
+++ resolved
@@ -29,12 +29,6 @@
 # Imports
 ##############################################################################
 
-<<<<<<< HEAD
-
-import inspect
-import operator
-=======
->>>>>>> 2f72e42e
 import os
 import warnings
 from collections import namedtuple
@@ -49,10 +43,7 @@
 import numpy as np
 from mdtraj import version
 from mdtraj.core.topology import Topology
-<<<<<<< HEAD
-=======
 from mdtraj.utils import in_units_of, ensure_type, import_, cast_indices
->>>>>>> 2f72e42e
 from mdtraj.formats.registry import FormatRegistry
 from mdtraj.utils import cast_indices, ensure_type, import_, in_units_of
 from mdtraj.utils.six import string_types
@@ -119,17 +110,11 @@
     --------
     mdtraj.HDF5TrajectoryFile :  Low level interface to HDF5 files
     """
-<<<<<<< HEAD
-    if not isinstance(filename, (string_types, os.PathLike)):
+    if not isinstance(filename, (str, os.PathLike)):
         raise TypeError(
             "filename must be of type path-like for load_lh5. "
-            "you supplied %s" % type(filename),
-        )
-=======
-    if not isinstance(filename, (str, os.PathLike)):
-        raise TypeError('filename must be of type path-like for load_lh5. '
-            'you supplied %s' % type(filename))
->>>>>>> 2f72e42e
+            "you supplied %s" % type(filename)
+        )
 
     atom_indices = cast_indices(atom_indices)
 
@@ -294,13 +279,8 @@
             A topology object
         """
         try:
-<<<<<<< HEAD
             raw = self._get_node("/", name="topology")[0]
-            if not isinstance(raw, string_types):
-=======
-            raw = self._get_node('/', name='topology')[0]
             if not isinstance(raw, str):
->>>>>>> 2f72e42e
                 raw = raw.decode()
             topology_dict = json.loads(raw)
         except self.tables.NoSuchNodeError:
@@ -428,14 +408,7 @@
         if not isinstance(data, bytes):
             data = data.encode("ascii")
 
-<<<<<<< HEAD
-        if self.tables.__version__ >= "3.0.0":
-            self._handle.create_array(where="/", name="topology", obj=[data])
-        else:
-            self._handle.createArray(where="/", name="topology", object=[data])
-=======
-        self._handle.create_array(where='/', name='topology', obj=[data])
->>>>>>> 2f72e42e
+        self._handle.create_array(where="/", name="topology", obj=[data])
 
     #####################################################
     # randomState global attribute (optional)
@@ -1151,35 +1124,6 @@
 
     @property
     def _get_node(self):
-<<<<<<< HEAD
-        if self.tables.__version__ >= "3.0.0":
-            return self._handle.get_node
-        return self._handle.getNode
-
-    @property
-    def _create_earray(self):
-        if self.tables.__version__ >= "3.0.0":
-            return self._handle.create_earray
-        return self._handle.createEArray
-
-    @property
-    def _create_table(self):
-        if self.tables.__version__ >= "3.0.0":
-            return self._handle.create_table
-        return self._handle.createTable
-
-    @property
-    def _remove_node(self):
-        if self.tables.__version__ >= "3.0.0":
-            return self._handle.remove_node
-        return self._handle.removeNode
-
-    @property
-    def _open_file(self):
-        if self.tables.__version__ >= "3.0.0":
-            return self.tables.open_file
-        return self.tables.openFile
-=======
         return self._handle.get_node
 
     @property
@@ -1197,7 +1141,6 @@
     @property
     def _open_file(self):
         return self.tables.open_file
->>>>>>> 2f72e42e
 
     def close(self):
         "Close the HDF5 file handle"
