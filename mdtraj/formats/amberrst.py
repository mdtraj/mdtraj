--- conflicted
+++ resolved
@@ -29,11 +29,7 @@
 removing the functionality that is not needed.
 """
 
-<<<<<<< HEAD
-
-=======
 from math import ceil
->>>>>>> 2f72e42e
 import os
 import warnings
 from distutils.version import StrictVersion
@@ -44,8 +40,7 @@
 
 from mdtraj import version
 from mdtraj.formats.registry import FormatRegistry
-<<<<<<< HEAD
-from mdtraj.utils import cast_indices, ensure_type, import_, in_units_of
+from mdtraj.utils import ensure_type, import_, in_units_of, cast_indices
 
 __all__ = [
     "AmberRestartFile",
@@ -53,22 +48,11 @@
     "AmberNetCDFRestartFile",
     "load_ncrestrt",
 ]
-=======
-from mdtraj.utils import ensure_type, import_, in_units_of, cast_indices
->>>>>>> 2f72e42e
-
-range = range
-
-<<<<<<< HEAD
+
 
 @FormatRegistry.register_loader(".rst7")
 @FormatRegistry.register_loader(".restrt")
 @FormatRegistry.register_loader(".inpcrd")
-=======
-@FormatRegistry.register_loader('.rst7')
-@FormatRegistry.register_loader('.restrt')
-@FormatRegistry.register_loader('.inpcrd')
->>>>>>> 2f72e42e
 def load_restrt(filename, top=None, atom_indices=None):
     """Load an AMBER ASCII restart/inpcrd file. Since this file doesn't contain
     information to specify the topology, you need to supply a topology
@@ -562,25 +546,14 @@
     def __init__(self, filename, mode="r", force_overwrite=False):
         self._closed = True
         self._mode = mode
-<<<<<<< HEAD
-        if StrictVersion(import_("scipy.version").short_version) < StrictVersion(
-            "0.12.0",
-        ):
+        if Version(import_("scipy.version").short_version) < Version("0.12.0"):
             raise ImportError(
                 "MDTraj NetCDF support requires scipy>=0.12.0. "
-                "You have %s" % import_("scipy.version").short_version,
+                "You have %s" % import_("scipy.version").short_version
             )
         netcdf = import_("scipy.io").netcdf_file
 
         if mode not in ("r", "w"):
-=======
-        if Version(import_('scipy.version').short_version) < Version('0.12.0'):
-            raise ImportError('MDTraj NetCDF support requires scipy>=0.12.0. '
-                              'You have %s' % import_('scipy.version').short_version)
-        netcdf = import_('scipy.io').netcdf_file
-
-        if mode not in ('r', 'w'):
->>>>>>> 2f72e42e
             raise ValueError("mode must be one of ['r', 'w']")
 
         if mode == "w" and not force_overwrite and os.path.exists(filename):
