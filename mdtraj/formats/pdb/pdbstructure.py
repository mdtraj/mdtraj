##############################################################################
# MDTraj: A Python Library for Loading, Saving, and Manipulating
#         Molecular Dynamics Trajectories.
# Copyright 2012-2013 Stanford University and the Authors
#
# Authors: Christopher M. Bruns
# Contributors: Peter Eastman, Robert McGibbon
#
# MDTraj is free software: you can redistribute it and/or modify
# it under the terms of the GNU Lesser General Public License as
# published by the Free Software Foundation, either version 2.1
# of the License, or (at your option) any later version.
#
# This library is distributed in the hope that it will be useful,
# but WITHOUT ANY WARRANTY; without even the implied warranty of
# MERCHANTABILITY or FITNESS FOR A PARTICULAR PURPOSE.  See the
# GNU Lesser General Public License for more details.
#
# You should have received a copy of the GNU Lesser General Public
# License along with MDTraj. If not, see <http://www.gnu.org/licenses/>.
#
# Portions of this code originate from the OpenMM molecular simulation toolkit,
# copyright (c) 2012 Stanford University, Christopher M. Bruns and Peter Eastman,
# and are distributed under the following terms:
# Permission is hereby granted, free of charge, to any person obtaining a
# copy of this software and associated documentation files (the "Software"),
# to deal in the Software without restriction, including without limitation
# the rights to use, copy, modify, merge, publish, distribute, sublicense,
# and/or sell copies of the Software, and to permit persons to whom the
# Software is furnished to do so, subject to the following conditions:
#
# The above copyright notice and this permission notice shall be included in
# all copies or substantial portions of the Software.
#
# THE SOFTWARE IS PROVIDED "AS IS", WITHOUT WARRANTY OF ANY KIND, EXPRESS OR
# IMPLIED, INCLUDING BUT NOT LIMITED TO THE WARRANTIES OF MERCHANTABILITY,
# FITNESS FOR A PARTICULAR PURPOSE AND NONINFRINGEMENT. IN NO EVENT SHALL
# THE AUTHORS, CONTRIBUTORS OR COPYRIGHT HOLDERS BE LIABLE FOR ANY CLAIM,
# DAMAGES OR OTHER LIABILITY, WHETHER IN AN ACTION OF CONTRACT, TORT OR
# OTHERWISE, ARISING FROM, OUT OF OR IN CONNECTION WITH THE SOFTWARE OR THE
# USE OR OTHER DEALINGS IN THE SOFTWARE.
##############################################################################


import sys
import warnings

import numpy as np

from mdtraj.core import element

_residue_num_initial_nodec_vals = {'A000': 'chimera', '2710': 'hex', '****': 'overflow'}
_atom_num_initial_nodec_vals = {'A0000': 'chimera', '186a0': 'hex', '*****': 'overflow'}


def _read_atom_number(num_str, pdbstructure=None, index_fnc=None):
    try:
        if num_str in _atom_num_initial_nodec_vals.keys() or pdbstructure._next_atom_number > 99999:
            raise OverflowError("Need to parse atom number using non-decimal residue modes.")
        else:
            return int(num_str)
    except (AttributeError, ValueError, OverflowError):
        if index_fnc is None:
            # we need to figure out on the 1st try which mode to switch to. There are currently 3 options: VMD (hex), Chimera (their own 'hybrid36' mode), and overflow (*****).
            # Chimera starts with A0000, vmd with 186a0, so they are distinguishable.
            if pdbstructure is None:
                try:
                    return int(num_str)
                except ValueError:
                    return 0  # num_str is not decimal, no index_fnc to interpret it, no pdbstructure to say what it is or to provide current number of atoms. No way to figure out
            else:
                if pdbstructure._atom_num_nondec_mode is None:
                    pdbstructure._atom_num_nondec_mode = pdbstructure._atom_num_initial_nodec_vals[num_str]  # numbers are supposed to be read in order
                try:
                    # Try and run the _atom_num_fncs on num_str
                    return pdbstructure._atom_num_fncs[pdbstructure._atom_num_nondec_mode](num_str)
                except ValueError:
                    # Didn't work, we need to change to overflow mode and guess with _next_atom_number.
                    _atom_num_nondec_mode = "overflow"
                    return pdbstructure._atom_num_fncs[pdbstructure._atom_num_nondec_mode](num_str)

        else:
            return index_fnc(num_str)


def _overflow_residue_check(num_str, pdbstructure, curr_atom):
    """
    Function to check what the current residue is because it's overflowed. Lifted from the original PDB code down below.
    """
    if pdbstructure._current_model is None or pdbstructure._current_model._current_chain is None or pdbstructure._current_model._current_chain._current_residue is None:
        # This is the first residue in the model.
        return pdbstructure._next_residue_number
    else:
        currentRes = pdbstructure._current_model._current_chain._current_residue
        if currentRes.name_with_spaces != curr_atom.residue_name_with_spaces:
            # The residue name has changed.
            return pdbstructure._next_residue_number
        elif curr_atom.name_with_spaces in currentRes.atoms_by_name:
            # There is already an atom with this name.
            return pdbstructure._next_residue_number
        else:
            return currentRes.number


def _read_residue_number(num_str, pdbstructure=None, index_fnc=None, curr_atom=None):
    """
    Try to check what the residue number is.
    """
    try:
        if num_str in _residue_num_initial_nodec_vals.keys() or pdbstructure._next_residue_number > 9999:
            if num_str == "9999":
                # If on the cusp... move on...
                return int(num_str)
            else:
                # This is all the cases where we're safely in the hex/chimera/overflow region
                raise OverflowError("Need to parse residue number using non-decimal residue modes.")
        else:
            #  Within "normal" pdb specifications
            return int(num_str)
    except (AttributeError, OverflowError, KeyError):
        if index_fnc is None:
            # we need to figure out on the 1st try which mode to switch to. There are currently 3 options: VMD (hex) and Chimera (their own 'hybrid36' mode) and Overflow (****).
            # Chimera starts with A000, vmd with 2710, and Overflow just shows ****.
            # The can be turned into decimal with "int()" so the "hex" mode will only be activated when _next_residue_number > 9999 (maximum in decimal) and current num_str isn't 9999.
            if pdbstructure is None:
                try:
                    return int(num_str)
                except ValueError:
                    return 0  # num_str is not decimal, no index_fnc to interpret it, no pdbstructure to say what it is or to provide current number of atoms. No way to figure out
            else:
                if pdbstructure._residue_num_nondec_mode is None:
                    pdbstructure._residue_num_nondec_mode = pdbstructure._residue_num_initial_nodec_vals[num_str]  # convert to correct mode

                try:
                    # Try and run the _residue_num_fncs
                    return pdbstructure._residue_num_fncs[pdbstructure._residue_num_nondec_mode](num_str)
                except ValueError:
                    # Didn't work, we need to change to overflow mode and guess with _next_residue_number
                    pdbstructure._atom_num_nondec_mode = "overflow"
                    return pdbstructure._residue_num_fncs[pdbstructure._residue_num_nondec_mode](num_str, pdbstructure, curr_atom)
        else:
            return index_fnc(num_str, pdbstructure, curr_atom)


class PdbStructure:
    """
    PdbStructure object holds a parsed Protein Data Bank format file.

    Examples:

    Load a pdb structure from a file:
    > pdb = PdbStructure(open("1ARJ.pdb"))

    Fetch the first atom of the structure:
    > print(pdb.iter_atoms().next())
    ATOM      1  O5'   G N  17      13.768  -8.431  11.865  1.00  0.00           O

    Loop over all of the atoms of the structure
    > for atom in pdb.iter_atoms():
    >     print(atom)
    ATOM      1  O5'   G N  17      13.768  -8.431  11.865  1.00  0.00           O
    ...

    Get a list of all atoms in the structure:
    > atoms = list(pdb.iter_atoms())

    also:
    residues = list(pdb.iter_residues())
    positions = list(pdb.iter_positions())
    chains = list(pdb.iter_chains())
    models = list(pdb.iter_models())

    Fetch atomic coordinates of first atom:
    > print(pdb.iter_positions().next())
    [13.768, -8.431, 11.865]

     or

    > print(pdb.iter_atoms().next().position)
    [13.768, -8.431, 11.865]

    Strip the length units from an atomic position:
    > pos = pdb.iter_positions().next()
    > print(pos)
    [13.768, -8.431, 11.865]
    > print(pos)
    [13.768, -8.431, 11.865]
    > print(pos)
    [1.3768, -0.8431, 1.1865]


    The hierarchical structure of the parsed PDB structure is as follows:
    PdbStructure
      Model
        Chain
          Residue
            Atom
              Location

    Model - A PDB structure consists of one or more Models.  Each model corresponds to one version of
    an NMR structure, or to one frame of a molecular dynamics trajectory.

    Chain - A Model contains one or more Chains.  Each chain corresponds to one molecule, although multiple
    water molecules are frequently included in the same chain.

    Residue - A Chain contains one or more Residues.  One Residue corresponds to one of the repeating
    unit that constitutes a polymer such as protein or DNA.  For non-polymeric molecules, one Residue
    represents one molecule.

    Atom - A Residue contains one or more Atoms.  Atoms are chemical atoms.

    Location - An atom can sometimes have more that one position, due to static disorder in X-ray
    crystal structures.  To see all of the atom positions, use the atom.iter_positions() method,
    or pass the parameter "include_alt_loc=True" to one of the other iter_positions() methods.

    > for pos in pdb.iter_positions(include_alt_loc=True):
    >   ...

    Will loop over all atom positions, including multiple alternate locations for atoms that have
    multiple positions.  The default value of include_alt_loc is False for the iter_positions()
    methods.
    """

    def __init__(self, input_stream, load_all_models=True):
        """Create a PDB model from a PDB file stream.

        Parameters:
         - self (PdbStructure) The new object that is created.
         - input_stream (stream) An input file stream, probably created with
             open().
         - load_all_models (bool) Whether to load every model of an NMR
             structure or trajectory, or just load the first model, to save memory.
        """
        self._atom_num_fncs = {'hex': (lambda s: int(s, base=16)),
                               'chimera': (lambda s: (int(s[0], base=36) * 10**4 + int(s[1:], base=36))),
                               'overflow': (lambda s: self._next_atom_number)}
        self._atom_num_initial_nodec_vals = {'A0000': 'chimera', '186a0': 'hex', '*****': 'overflow'}
        self._atom_num_nondec_mode = None   # None (decimal until changes), 'hex', 'chimera'

        self._residue_num_fncs = {'hex': (lambda s, y=None, z=None: int(s, base=16)),
                                  'chimera': (lambda s, y=None, z=None: (int(s[0], base=36) * 10**3 + int(s[1:], base=36))),
                                  'overflow': _overflow_residue_check}
        self._residue_num_initial_nodec_vals = {'A000': 'chimera', '2710': 'hex', '****': 'overflow'}
        self._residue_num_nondec_mode = None   # None (decimal until changes), 'hex', 'chimera'


        # initialize models
        self.load_all_models = load_all_models
        self.models = []
        self._current_model = None
        self.default_model = None
        self.models_by_number = {}
        self._unit_cell_lengths = None
        self._unit_cell_angles = None
        # read file
        self._load(input_stream)

    def _load(self, input_stream):
        state = None

        self._reset_atom_numbers()
        self._reset_residue_numbers()

        # Read one line at a time
        for pdb_line in input_stream:
            # Look for atoms
            if (pdb_line.find("ATOM  ") == 0) or (pdb_line.find("HETATM") == 0):
                if state == "NEW_MODEL":
                    new_number = self._current_model.number + 1
                    self._add_model(Model(new_number))
                    state = None
                self._add_atom(Atom(pdb_line, self))
            # Notice MODEL punctuation, for the next level of detail
            # in the structure->model->chain->residue->atom->position hierarchy
            elif pdb_line.find("MODEL") == 0:
<<<<<<< HEAD
                # model_number = int(pdb_line[10:14])
=======
                #model_number = int(pdb_line[10:14])
>>>>>>> 3d5fa756
                if self._current_model is None:
                    new_number = 0
                else:
                    new_number = self._current_model.number + 1
                self._add_model(Model(new_number))
                self._reset_atom_numbers()
                self._reset_residue_numbers()
                state = None

            elif pdb_line.find("ENDMDL") == 0:
                self._current_model._finalize()
                if self.load_all_models:
                    state = "NEW_MODEL"
                else:
                    break

            elif pdb_line.find("END") == 0:
                self._current_model._finalize()
                if self.load_all_models:
                    state = "NEW_MODEL"
                else:
                    break

            elif pdb_line.find("TER") == 0 and pdb_line.split()[0] == "TER":
                self._current_model._current_chain._add_ter_record()
                self._reset_residue_numbers()

            elif pdb_line.find("CRYST1") == 0:
<<<<<<< HEAD
                self._unit_cell_lengths = (
                    float(pdb_line[6:15]),
                    float(pdb_line[15:24]),
                    float(pdb_line[24:33]),
                )
                self._unit_cell_angles = (
                    float(pdb_line[33:40]),
                    float(pdb_line[40:47]),
                    float(pdb_line[47:54]),
                )

            elif pdb_line.find("CONECT") == 0:
                atoms = [int(pdb_line[6:11])]
                for pos in (11, 16, 21, 26):
                    try:
                        atoms.append(int(pdb_line[pos : pos + 5]))
                    except ValueError:
                        # Optional field, don't worry if it isn't defined
                        pass
=======
                self._unit_cell_lengths = (float(pdb_line[6:15]), float(pdb_line[15:24]), float(pdb_line[24:33]))
                self._unit_cell_angles = (float(pdb_line[33:40]), float(pdb_line[40:47]), float(pdb_line[47:54]))

            elif pdb_line.find("CONECT") == 0:
                atoms = []
                l = len(pdb_line[:-1].rstrip(' ')) - 5   # :-1 to remove '\n' in the end so rstrip can work, -5 to leave space for +5 in the 'pos : pos+5'
                for pos in [p for p in [6, 11, 16, 21, 26] if(p <= l)]:
                    atoms.append(_read_atom_number(pdb_line[pos : pos+5], pdbstructure=self))
>>>>>>> 3d5fa756

                self._current_model.connects.append(atoms)
        self._finalize()

    def _reset_atom_numbers(self):
        self._atom_num_nondec_mode = None    # None (decimal until changes), 'hex', 'chimera', 'overflow'
        self._next_atom_number = 1

    def _reset_residue_numbers(self):
        self._residue_num_nondec_mode = None
        self._next_residue_number = 1

    def write(self, output_stream=sys.stdout):
        """Write out structure in PDB format"""
        for model in self.models:
            if len(model.chains) == 0:
                continue
            if len(self.models) > 1:
                print("MODEL     %4d" % model.number, file=output_stream)
            model.write(output_stream)
            if len(self.models) > 1:
                print("ENDMDL", file=output_stream)
        print("END", file=output_stream)

    def _add_model(self, model):
        if self.default_model is None:
            self.default_model = model
        self.models.append(model)
        self._current_model = model
        if model.number not in self.models_by_number:
            self.models_by_number[model.number] = model

    def get_model(self, model_number):
        return self.models_by_number[model_number]

    def model_numbers(self):
        return list(self.models_by_number.keys())

    def __contains__(self, model_number):
        return self.models_by_number.__contains__(model_number)

    def __getitem__(self, model_number):
        return self.models_by_number[model_number]

    def __iter__(self):
<<<<<<< HEAD
        yield from self.models
=======
        for model in self.models:
            yield model
>>>>>>> 3d5fa756

    def iter_models(self, use_all_models=False):
        if use_all_models:
            yield from self
        elif len(self.models) > 0:
            yield self.models[0]

    def iter_chains(self, use_all_models=False):
        for model in self.iter_models(use_all_models):
            yield from model.iter_chains()

    def iter_residues(self, use_all_models=False):
        for model in self.iter_models(use_all_models):
            yield from model.iter_residues()

    def iter_atoms(self, use_all_models=False):
        for model in self.iter_models(use_all_models):
            yield from model.iter_atoms()

    def iter_positions(self, use_all_models=False, include_alt_loc=False):
        """
        Iterate over atomic positions.

        Parameters
         - use_all_models (bool=False) Get positions from all models or just the first one.
         - include_alt_loc (bool=False) Get all positions for each atom, or just the first one.
        """
        for model in self.iter_models(use_all_models):
            yield from model.iter_positions(include_alt_loc)

    def __len__(self):
        return len(self.models)

    def _add_atom(self, atom):
<<<<<<< HEAD
        """ """
=======
        """
        """
>>>>>>> 3d5fa756
        if self._current_model is None:
            self._add_model(Model(0))
        atom.model_number = self._current_model.number
        # Atom might be alternate position for existing atom
        self._current_model._add_atom(atom)

    def _finalize(self):
        """Establish first and last residues, atoms, etc."""
        for model in self.models:
            model._finalize()

    def get_unit_cell_lengths(self):
        """Get the lengths of the crystallographic unit cell (may be None)."""
        return self._unit_cell_lengths

    def get_unit_cell_angles(self):
        """Get the angles of the crystallographic unit cell (may be None)."""
        return self._unit_cell_angles


<<<<<<< HEAD
class Model:
=======
class Model(object):
>>>>>>> 3d5fa756
    """Model holds one model of a PDB structure.

    NMR structures usually have multiple models.  This represents one
    of them.
    """

    def __init__(self, model_number=1):
        self.number = model_number
        self.chains = []
        self._current_chain = None
        self.chains_by_id = {}
        self.connects = []

    def _add_atom(self, atom):
        """ """
        if len(self.chains) == 0:
            self._add_chain(Chain(atom.chain_id))
        # Create a new chain if the chain id has changed
        if self._current_chain.chain_id != atom.chain_id:
            self._add_chain(Chain(atom.chain_id))
        # Create a new chain after TER record, even if ID is the same
        elif self._current_chain.has_ter_record:
            self._add_chain(Chain(atom.chain_id))
        self._current_chain._add_atom(atom)

    def _add_chain(self, chain):
        self.chains.append(chain)
        self._current_chain = chain
        if chain.chain_id not in self.chains_by_id:
            self.chains_by_id[chain.chain_id] = chain

    def get_chain(self, chain_id):
        return self.chains_by_id[chain_id]

    def chain_ids(self):
        return list(self.chains_by_id.keys())

    def __contains__(self, chain_id):
        return self.chains_by_id.__contains__(chain_id)

    def __getitem__(self, chain_id):
        return self.chains_by_id[chain_id]

    def __iter__(self):
        return iter(self.chains)

    def iter_chains(self):
        yield from self

    def iter_residues(self):
        for chain in self:
            yield from chain.iter_residues()

    def iter_atoms(self):
        for chain in self:
            yield from chain.iter_atoms()

    def iter_positions(self, include_alt_loc=False):
        for chain in self:
            yield from chain.iter_positions(include_alt_loc)

    def __len__(self):
        return len(self.chains)

    def write(self, output_stream=sys.stdout):
        # Start atom serial numbers at 1
        sn = Model.AtomSerialNumber(1)
        for chain in self.chains:
            chain.write(sn, output_stream)

    def _finalize(self):
        for chain in self.chains:
            chain._finalize()

<<<<<<< HEAD
    class AtomSerialNumber:
=======
    class AtomSerialNumber(object):
>>>>>>> 3d5fa756
        """pdb.Model inner class for pass-by-reference incrementable serial number"""

        def __init__(self, val):
            self.val = val

        def increment(self):
            self.val += 1


class Chain:
    def __init__(self, chain_id=" "):
        self.chain_id = chain_id
        self.residues = []
        self.has_ter_record = False
        self._current_residue = None
        self.residues_by_num_icode = {}
        self.residues_by_number = {}

    def _add_atom(self, atom):
        """ """
        # Create a residue if none have been created
        if len(self.residues) == 0:
            self._add_residue(
                Residue(
                    atom.residue_name_with_spaces,
                    atom.residue_number,
                    atom.insertion_code,
                    atom.alternate_location_indicator,
                    atom.segment_id,
                ),
            )
        # Create a residue if the residue information has changed
        elif self._current_residue.number != atom.residue_number:
            self._add_residue(
                Residue(
                    atom.residue_name_with_spaces,
                    atom.residue_number,
                    atom.insertion_code,
                    atom.alternate_location_indicator,
                    atom.segment_id,
                ),
            )
        elif self._current_residue.insertion_code != atom.insertion_code:
            self._add_residue(
                Residue(
                    atom.residue_name_with_spaces,
                    atom.residue_number,
                    atom.insertion_code,
                    atom.alternate_location_indicator,
                    atom.segment_id,
                ),
            )
        elif self._current_residue.name_with_spaces == atom.residue_name_with_spaces:
            # This is a normal case: number, name, and iCode have not changed
            pass
        elif atom.alternate_location_indicator != " ":
            # OK - this is a point mutation, Residue._add_atom will know what to do
            pass
        else:  # Residue name does not match
            # Only residue name does not match
            warnings.warn(
                f"WARNING: two consecutive residues with same number ({atom}, {self._current_residue.atoms[-1]})",
            )
            self._add_residue(
                Residue(
                    atom.residue_name_with_spaces,
                    atom.residue_number,
                    atom.insertion_code,
                    atom.alternate_location_indicator,
                    atom.segment_id,
                ),
            )
        self._current_residue._add_atom(atom)

    def _add_residue(self, residue):
        if len(self.residues) == 0:
            residue.is_first_in_chain = True
        self.residues.append(residue)
        self._current_residue = residue
        key = str(residue.number) + residue.insertion_code
        # only store the first residue with a particular key
        if key not in self.residues_by_num_icode:
            self.residues_by_num_icode[key] = residue
        if residue.number not in self.residues_by_number:
            self.residues_by_number[residue.number] = residue

    def write(self, next_serial_number, output_stream=sys.stdout):
        for residue in self.residues:
            residue.write(next_serial_number, output_stream)
        if self.has_ter_record:
            r = self.residues[-1]
            print(
                "TER   %5d      %3s %1s%4d%1s"
                % (
                    next_serial_number.val,
                    r.name_with_spaces,
                    self.chain_id,
                    r.number,
                    r.insertion_code,
                ),
                file=output_stream,
            )
            next_serial_number.increment()

    def _add_ter_record(self):
        self.has_ter_record = True
        self._finalize()

    def get_residue(self, residue_number, insertion_code=" "):
        return self.residues_by_num_icode[str(residue_number) + insertion_code]

    def __contains__(self, residue_number):
        return self.residues_by_number.__contains__(residue_number)

    def __getitem__(self, residue_number):
        """Returns the FIRST residue in this chain with a particular residue number"""
        return self.residues_by_number[residue_number]

    def __iter__(self):
        yield from self.residues

    def iter_residues(self):
        yield from self

    def iter_atoms(self):
        for res in self:
<<<<<<< HEAD
            yield from res
=======
            for atom in res:
                yield atom
>>>>>>> 3d5fa756

    def iter_positions(self, include_alt_loc=False):
        for res in self:
            yield from res.iter_positions(include_alt_loc)

    def __len__(self):
        return len(self.residues)

    def _finalize(self):
        self.residues[0].is_first_in_chain = True
        self.residues[-1].is_final_in_chain = True
        for residue in self.residues:
            residue._finalize()


class Residue:
    def __init__(
        self,
        name,
        number,
        insertion_code=" ",
        primary_alternate_location_indicator=" ",
        segment_id="",
    ):
        alt_loc = primary_alternate_location_indicator
        self.primary_location_id = alt_loc
        self.segment_id = segment_id
        self.locations = {}
        self.locations[alt_loc] = Residue.Location(alt_loc, name)
        self.name_with_spaces = name
        self.number = number
        self.insertion_code = insertion_code
        self.atoms = []
        self.atoms_by_name = {}
        self.is_first_in_chain = False
        self.is_final_in_chain = False
        self._current_atom = None

    def _add_atom(self, atom):
        """ """
        alt_loc = atom.alternate_location_indicator
        if alt_loc not in self.locations:
            self.locations[alt_loc] = Residue.Location(
                alt_loc,
                atom.residue_name_with_spaces,
            )
        assert atom.residue_number == self.number
        assert atom.insertion_code == self.insertion_code

        # Check whether this is an existing atom with another position
        if atom.name_with_spaces in self.atoms_by_name:
            old_atom = self.atoms_by_name[atom.name_with_spaces]
            # Unless this is a duplicated atom (warn about file error)
            if atom.alternate_location_indicator in old_atom.locations:
<<<<<<< HEAD
                # TJL COMMENTED OUT
                # warnings.warn(
                #     "WARNING: duplicate atom (%s, %s)"
                #     % (atom, old_atom._pdb_string(old_atom.serial_number, atom.alternate_location_indicator))
                # )
                pass
=======
                pass  # TJL COMMENTED OUT
                # warnings.warn("WARNING: duplicate atom (%s, %s)" % (atom, old_atom._pdb_string(old_atom.serial_number, atom.alternate_location_indicator)))
>>>>>>> 3d5fa756
            else:
                for alt_loc, position in atom.locations.items():
                    old_atom.locations[alt_loc] = position
                return  # no new atom added

        # actually use new atom
        self.atoms_by_name[atom.name] = atom
        self.atoms_by_name[atom.name_with_spaces] = atom
        self.atoms.append(atom)
        self._current_atom = atom

    def write(self, next_serial_number, output_stream=sys.stdout, alt_loc="*"):
        for atom in self.atoms:
            atom.write(next_serial_number, output_stream, alt_loc)

    def _finalize(self):
        if len(self.atoms) > 0:
            self.atoms[0].is_first_atom_in_chain = self.is_first_in_chain
            self.atoms[-1].is_final_atom_in_chain = self.is_final_in_chain
            for atom in self.atoms:
                atom.is_first_residue_in_chain = self.is_first_in_chain
                atom.is_final_residue_in_chain = self.is_final_in_chain

    def set_name_with_spaces(self, name, alt_loc=None):
        # Gromacs ffamber PDB files can have 4-character residue names
        # assert len(name) == 3
        if alt_loc is None:
            alt_loc = self.primary_location_id
        loc = self.locations[alt_loc]
        loc.name_with_spaces = name
        loc.name = name.strip()

    def get_name_with_spaces(self, alt_loc=None):
        if alt_loc is None:
            alt_loc = self.primary_location_id
        loc = self.locations[alt_loc]
        return loc.name_with_spaces

    name_with_spaces = property(
        get_name_with_spaces,
        set_name_with_spaces,
        doc="four-character residue name including spaces",
    )

    def get_name(self, alt_loc=None):
        if alt_loc is None:
            alt_loc = self.primary_location_id
        loc = self.locations[alt_loc]
        return loc.name

    name = property(get_name, doc="residue name")

    def get_atom(self, atom_name):
        return self.atoms_by_name[atom_name]

    def __contains__(self, atom_name):
        return self.atoms_by_name.__contains__(atom_name)

    def __getitem__(self, atom_name):
        """Returns the FIRST atom in this residue with a particular atom name"""
        return self.atoms_by_name[atom_name]

    def __iter__(self):
        "Iterator over atoms"
        yield from self.iter_atoms()

    # Three possibilities: primary alt_loc, certain alt_loc, or all alt_locs
    def iter_atoms(self, alt_loc=None):
        if alt_loc is None:
            locs = [self.primary_location_id]
        elif alt_loc == "":
            locs = [self.primary_location_id]
        elif alt_loc == "*":
            locs = None
        else:
            locs = list(alt_loc)
        # If an atom has any location in alt_loc, emit the atom
        for atom in self.atoms:
            use_atom = False  # start pessimistic
            for loc2 in atom.locations.keys():
                if locs is None:  # means all locations
                    use_atom = True
                elif loc2 in locs:
                    use_atom = True
            if use_atom:
                yield atom

    def iter_positions(self, include_alt_loc=False):
        """Returns one position per atom, even if an individual atom has multiple positions."""
        for atom in self:
            if include_alt_loc:
                yield from atom.iter_positions()
            else:
                yield atom.position

    def __len__(self):
        return len(self.atoms)

    # Residues can have multiple locations, based on alt_loc indicator
    class Location:
        """
        Inner class of residue to allow different residue names for different alternate_locations.
        """

        def __init__(self, alternate_location_indicator, residue_name_with_spaces):
            self.alternate_location_indicator = alternate_location_indicator
            self.residue_name_with_spaces = residue_name_with_spaces


<<<<<<< HEAD
class Atom:
    """Atom represents one atom in a PDB structure."""

    def __init__(self, pdb_line, pdbstructure=None):
=======
class Atom(object):
    """Atom represents one atom in a PDB structure."""

    def __init__(self, pdb_line, pdbstructure=None, indexing_fnc=None):
>>>>>>> 3d5fa756
        """Create a new pdb.Atom from an ATOM or HETATM line.

        Example line:
        ATOM   2209  CB  TYR A 299       6.167  22.607  20.046  1.00  8.12           C
        00000000011111111112222222222333333333344444444445555555555666666666677777777778
        12345678901234567890123456789012345678901234567890123456789012345678901234567890

        ATOM line format description from
          http://deposit.rcsb.org/adit/docs/pdb_atom_format.html:

        COLUMNS        DATA TYPE       CONTENTS
        --------------------------------------------------------------------------------
         1 -  6        Record name     "ATOM  "
         7 - 11        Integer         Atom serial number.
        13 - 16        Atom            Atom name.
        17             Character       Alternate location indicator.
        18 - 20        Residue name    Residue name.
        22             Character       Chain identifier.
        23 - 26        Integer         Residue sequence number.
        27             AChar           Code for insertion of residues.
        31 - 38        Real(8.3)       Orthogonal coordinates for X in Angstroms.
        39 - 46        Real(8.3)       Orthogonal coordinates for Y in Angstroms.
        47 - 54        Real(8.3)       Orthogonal coordinates for Z in Angstroms.
        55 - 60        Real(6.2)       Occupancy (Default = 1.0).
        61 - 66        Real(6.2)       Temperature factor (Default = 0.0).
        73 - 76        LString(4)      Segment identifier, left-justified.
        77 - 78        LString(2)      Element symbol, right-justified.
        79 - 80        LString(2)      Charge on the atom.

        """
        # We might modify first/final status during _finalize() methods
        self.is_first_atom_in_chain = False
        self.is_final_atom_in_chain = False
        self.is_first_residue_in_chain = False
        self.is_final_residue_in_chain = False
        # Start parsing fields from pdb line
        self.record_name = pdb_line[0:6].strip()

        self.serial_number = _read_atom_number(pdb_line[6:11], pdbstructure=pdbstructure, index_fnc=indexing_fnc)

        self.name_with_spaces = pdb_line[12:16]
        alternate_location_indicator = pdb_line[16]

        self.residue_name_with_spaces = pdb_line[17:20]
        # In some MD codes, notably ffamber in gromacs, residue name has a fourth character in
        # column 21
        possible_fourth_character = pdb_line[20:21]
        if possible_fourth_character != " ":
            # Fourth character should only be there if official 3 are already full
            if len(self.residue_name_with_spaces.strip()) != 3:
                raise ValueError("Misaligned residue name: %s" % pdb_line)
            self.residue_name_with_spaces += possible_fourth_character
        self.residue_name = self.residue_name_with_spaces.strip()

        self.chain_id = pdb_line[21]
<<<<<<< HEAD
        if pdbstructure is not None and pdbstructure._residue_numbers_are_hex:
            self.residue_number = int(pdb_line[22:26], 16)
        else:
            try:
                self.residue_number = int(pdb_line[22:26])
            except ValueError:
                try:
                    self.residue_number = int(pdb_line[22:26], 16)
                    pdbstructure._residue_numbers_are_hex = True
                except ValueError:
                    # When VMD runs out of hex values it starts filling in the residue ID field with ****
                    # Look at the most recent atoms to figure out whether this is a new residue or not.
                    if (
                        pdbstructure._current_model is None
                        or pdbstructure._current_model._current_chain is None
                        or pdbstructure._current_model._current_chain._current_residue is None
                    ):
                        # This is the first residue in the model.
                        self.residue_number = pdbstructure._next_residue_number
                    else:
                        currentRes = pdbstructure._current_model._current_chain._current_residue
                        if currentRes.name_with_spaces != self.residue_name_with_spaces:
                            # The residue name has changed.
                            self.residue_number = pdbstructure._next_residue_number
                        elif self.name_with_spaces in currentRes.atoms_by_name:
                            # There is already an atom with this name.
                            self.residue_number = pdbstructure._next_residue_number
                        else:
                            self.residue_number = currentRes.number
=======
        self.residue_number = _read_residue_number(pdb_line[22:26], pdbstructure, None, self)

>>>>>>> 3d5fa756
        self.insertion_code = pdb_line[26]
        # coordinates, occupancy, and temperature factor belong in Atom.Location object
        x = float(pdb_line[30:38])
        y = float(pdb_line[38:46])
        z = float(pdb_line[46:54])
        try:
            occupancy = float(pdb_line[54:60])
        except ValueError:
            occupancy = 1.0
        try:
            temperature_factor = float(pdb_line[60:66])
        except ValueError:
            temperature_factor = 0.0
        self.locations = {}
        loc = Atom.Location(
            alternate_location_indicator,
            np.array([x, y, z]),
            occupancy,
            temperature_factor,
            self.residue_name_with_spaces,
        )
        self.locations[alternate_location_indicator] = loc
        self.default_location_id = alternate_location_indicator
        # segment id, element_symbol, and formal_charge are not always present
        self.segment_id = pdb_line[72:76].strip()
        self.element_symbol = pdb_line[76:78].strip()
        try:
            self.formal_charge = int(pdb_line[78:80])
        except ValueError:
            self.formal_charge = None
        # figure out atom element
        try:
            # First try to find a sensible element symbol from columns 76-77
            self.element = element.get_by_symbol(self.element_symbol)
        except KeyError:
            # otherwise, deduce element from first two characters of atom name
            # remove digits found in some hydrogen atom names
            symbol = self.name_with_spaces[0:2].strip().lstrip("0123456789")
            try:
                # Some molecular dynamics PDB files, such as gromacs with ffamber force
                # field, include 4-character hydrogen atom names beginning with "H".
                # Hopefully elements like holmium (Ho) and mercury (Hg) will have fewer than four
                # characters in the atom name.  This problem is the fault of molecular
                # dynamics code authors who feel the need to make up their own atom
                # nomenclature because it is too tedious to read that provided by the PDB.
                # These are the same folks who invent their own meanings for biochemical terms
                # like "dipeptide".  Clowntards.
                if len(self.name) == 4 and self.name[0:1] == "H":
                    self.element = element.hydrogen
                else:
                    self.element = element.get_by_symbol(symbol)
            except KeyError:
                # OK, I give up
                self.element = None
        if pdbstructure is not None:
            pdbstructure._next_atom_number = self.serial_number + 1
            pdbstructure._next_residue_number = self.residue_number + 1

    def iter_locations(self):
        """
        Iterate over Atom.Location objects for this atom, including primary location.
        """
        for alt_loc in self.locations:
            yield self.locations[alt_loc]

    def iter_positions(self):
        """
        Iterate over atomic positions.  Returns Quantity(Vec3(), unit) objects, unlike
        iter_locations, which returns Atom.Location objects.
        """
        for loc in self.iter_locations():
            yield loc.position

    def iter_coordinates(self):
        """
        Iterate over x, y, z values of primary atom position.
        """
        yield from self.position

    # Hide existence of multiple alternate locations to avoid scaring casual users
    def get_location(self, location_id=None):
        id = location_id
        if id is None:
            id = self.default_location_id
        return self.locations[id]

    def set_location(self, new_location, location_id=None):
        id = location_id
        if id is None:
            id = self.default_location_id
        self.locations[id] = new_location

<<<<<<< HEAD
    location = property(get_location, set_location, doc="default Atom.Location object")
=======
    location = property(get_location, set_location, doc='default Atom.Location object')
>>>>>>> 3d5fa756

    def get_position(self):
        return self.location.position

    def set_position(self, coords):
        self.location.position = coords

    position = property(get_position, set_position, doc="orthogonal coordinates")

    def get_alternate_location_indicator(self):
        return self.location.alternate_location_indicator

    alternate_location_indicator = property(get_alternate_location_indicator)

    def get_occupancy(self):
        return self.location.occupancy

    occupancy = property(get_occupancy)

    def get_temperature_factor(self):
        return self.location.temperature_factor

    temperature_factor = property(get_temperature_factor)

    def get_x(self):
        return self.position[0]

    x = property(get_x)

    def get_y(self):
        return self.position[1]

    y = property(get_y)

    def get_z(self):
        return self.position[2]

    z = property(get_z)

    def _pdb_string(self, serial_number=None, alternate_location_indicator=None):
        """
        Produce a PDB line for this atom using a particular serial number and alternate location
        """
        if serial_number is None:
            serial_number = self.serial_number
        if alternate_location_indicator is None:
            alternate_location_indicator = self.alternate_location_indicator
        # produce PDB line in three parts: names, numbers, and end
        # Accomodate 4-character residue names that use column 21
        long_res_name = self.residue_name_with_spaces
        if len(long_res_name) == 3:
            long_res_name += " "
        assert len(long_res_name) == 4
        names = "%-6s%5d %4s%1s%4s%1s%4d%1s   " % (
            self.record_name,
            serial_number,
            self.name_with_spaces,
            alternate_location_indicator,
            long_res_name,
            self.chain_id,
            self.residue_number,
            self.insertion_code,
        )
        numbers = f"{self.x:8.3f}{self.y:8.3f}{self.z:8.3f}{self.occupancy:6.2f}{self.temperature_factor:6.2f}      "
        end = "%-4s%2s" % (
            self.segment_id,
            self.element_symbol,
        )
        formal_charge = "  "
<<<<<<< HEAD
        if self.formal_charge is not None:
            formal_charge = "%+2d" % self.formal_charge
        return names + numbers + end + formal_charge
=======
        if (self.formal_charge != None): 
            formal_charge = "%+2d" % self.formal_charge
        return names+numbers+end+formal_charge
>>>>>>> 3d5fa756

    def __str__(self):
        return self._pdb_string(self.serial_number, self.alternate_location_indicator)

    def write(self, next_serial_number, output_stream=sys.stdout, alt_loc="*"):
        """
        alt_loc = "*" means write all alternate locations
        alt_loc = None means write just the primary location
        alt_loc = "AB" means write locations "A" and "B"
        """
        if alt_loc is None:
            locs = [self.default_location_id]
        elif alt_loc == "":
            locs = [self.default_location_id]
        elif alt_loc == "*":
            locs = self.locations.keys()
            locs.sort()
        else:
            locs = list(alt_loc)
        for loc_id in locs:
            print(self._pdb_string(next_serial_number.val, loc_id), file=output_stream)
            next_serial_number.increment()

    def set_name_with_spaces(self, name):
        assert len(name) == 4
        self._name_with_spaces = name
        self._name = name.strip()

    def get_name_with_spaces(self):
        return self._name_with_spaces

    name_with_spaces = property(
        get_name_with_spaces,
        set_name_with_spaces,
        doc="four-character residue name including spaces",
    )

    def get_name(self):
        return self._name

    name = property(get_name, doc="residue name")

    class Location:
        """
        Inner class of Atom for holding alternate locations
        """

        def __init__(
            self,
            alt_loc,
            position,
            occupancy,
            temperature_factor,
            residue_name,
        ):
            self.alternate_location_indicator = alt_loc
            self.position = position
            self.occupancy = occupancy
            self.temperature_factor = temperature_factor
            self.residue_name = residue_name

        def __iter__(self):
            yield from self.position

        def __str__(self):
            return str(self.position)<|MERGE_RESOLUTION|>--- conflicted
+++ resolved
@@ -273,11 +273,7 @@
             # Notice MODEL punctuation, for the next level of detail
             # in the structure->model->chain->residue->atom->position hierarchy
             elif pdb_line.find("MODEL") == 0:
-<<<<<<< HEAD
-                # model_number = int(pdb_line[10:14])
-=======
                 #model_number = int(pdb_line[10:14])
->>>>>>> 3d5fa756
                 if self._current_model is None:
                     new_number = 0
                 else:
@@ -290,14 +286,14 @@
             elif pdb_line.find("ENDMDL") == 0:
                 self._current_model._finalize()
                 if self.load_all_models:
-                    state = "NEW_MODEL"
+                    state = 'NEW_MODEL'
                 else:
                     break
 
             elif pdb_line.find("END") == 0:
                 self._current_model._finalize()
                 if self.load_all_models:
-                    state = "NEW_MODEL"
+                    state = 'NEW_MODEL'
                 else:
                     break
 
@@ -306,27 +302,6 @@
                 self._reset_residue_numbers()
 
             elif pdb_line.find("CRYST1") == 0:
-<<<<<<< HEAD
-                self._unit_cell_lengths = (
-                    float(pdb_line[6:15]),
-                    float(pdb_line[15:24]),
-                    float(pdb_line[24:33]),
-                )
-                self._unit_cell_angles = (
-                    float(pdb_line[33:40]),
-                    float(pdb_line[40:47]),
-                    float(pdb_line[47:54]),
-                )
-
-            elif pdb_line.find("CONECT") == 0:
-                atoms = [int(pdb_line[6:11])]
-                for pos in (11, 16, 21, 26):
-                    try:
-                        atoms.append(int(pdb_line[pos : pos + 5]))
-                    except ValueError:
-                        # Optional field, don't worry if it isn't defined
-                        pass
-=======
                 self._unit_cell_lengths = (float(pdb_line[6:15]), float(pdb_line[15:24]), float(pdb_line[24:33]))
                 self._unit_cell_angles = (float(pdb_line[33:40]), float(pdb_line[40:47]), float(pdb_line[47:54]))
 
@@ -335,7 +310,6 @@
                 l = len(pdb_line[:-1].rstrip(' ')) - 5   # :-1 to remove '\n' in the end so rstrip can work, -5 to leave space for +5 in the 'pos : pos+5'
                 for pos in [p for p in [6, 11, 16, 21, 26] if(p <= l)]:
                     atoms.append(_read_atom_number(pdb_line[pos : pos+5], pdbstructure=self))
->>>>>>> 3d5fa756
 
                 self._current_model.connects.append(atoms)
         self._finalize()
@@ -381,12 +355,8 @@
         return self.models_by_number[model_number]
 
     def __iter__(self):
-<<<<<<< HEAD
-        yield from self.models
-=======
         for model in self.models:
             yield model
->>>>>>> 3d5fa756
 
     def iter_models(self, use_all_models=False):
         if use_all_models:
@@ -421,12 +391,8 @@
         return len(self.models)
 
     def _add_atom(self, atom):
-<<<<<<< HEAD
-        """ """
-=======
-        """
-        """
->>>>>>> 3d5fa756
+        """
+        """
         if self._current_model is None:
             self._add_model(Model(0))
         atom.model_number = self._current_model.number
@@ -447,11 +413,7 @@
         return self._unit_cell_angles
 
 
-<<<<<<< HEAD
-class Model:
-=======
 class Model(object):
->>>>>>> 3d5fa756
     """Model holds one model of a PDB structure.
 
     NMR structures usually have multiple models.  This represents one
@@ -526,11 +488,7 @@
         for chain in self.chains:
             chain._finalize()
 
-<<<<<<< HEAD
-    class AtomSerialNumber:
-=======
     class AtomSerialNumber(object):
->>>>>>> 3d5fa756
         """pdb.Model inner class for pass-by-reference incrementable serial number"""
 
         def __init__(self, val):
@@ -657,12 +615,8 @@
 
     def iter_atoms(self):
         for res in self:
-<<<<<<< HEAD
-            yield from res
-=======
             for atom in res:
                 yield atom
->>>>>>> 3d5fa756
 
     def iter_positions(self, include_alt_loc=False):
         for res in self:
@@ -717,17 +671,8 @@
             old_atom = self.atoms_by_name[atom.name_with_spaces]
             # Unless this is a duplicated atom (warn about file error)
             if atom.alternate_location_indicator in old_atom.locations:
-<<<<<<< HEAD
-                # TJL COMMENTED OUT
-                # warnings.warn(
-                #     "WARNING: duplicate atom (%s, %s)"
-                #     % (atom, old_atom._pdb_string(old_atom.serial_number, atom.alternate_location_indicator))
-                # )
-                pass
-=======
                 pass  # TJL COMMENTED OUT
                 # warnings.warn("WARNING: duplicate atom (%s, %s)" % (atom, old_atom._pdb_string(old_atom.serial_number, atom.alternate_location_indicator)))
->>>>>>> 3d5fa756
             else:
                 for alt_loc, position in atom.locations.items():
                     old_atom.locations[alt_loc] = position
@@ -837,17 +782,10 @@
             self.residue_name_with_spaces = residue_name_with_spaces
 
 
-<<<<<<< HEAD
-class Atom:
-    """Atom represents one atom in a PDB structure."""
-
-    def __init__(self, pdb_line, pdbstructure=None):
-=======
 class Atom(object):
     """Atom represents one atom in a PDB structure."""
 
     def __init__(self, pdb_line, pdbstructure=None, indexing_fnc=None):
->>>>>>> 3d5fa756
         """Create a new pdb.Atom from an ATOM or HETATM line.
 
         Example line:
@@ -903,40 +841,8 @@
         self.residue_name = self.residue_name_with_spaces.strip()
 
         self.chain_id = pdb_line[21]
-<<<<<<< HEAD
-        if pdbstructure is not None and pdbstructure._residue_numbers_are_hex:
-            self.residue_number = int(pdb_line[22:26], 16)
-        else:
-            try:
-                self.residue_number = int(pdb_line[22:26])
-            except ValueError:
-                try:
-                    self.residue_number = int(pdb_line[22:26], 16)
-                    pdbstructure._residue_numbers_are_hex = True
-                except ValueError:
-                    # When VMD runs out of hex values it starts filling in the residue ID field with ****
-                    # Look at the most recent atoms to figure out whether this is a new residue or not.
-                    if (
-                        pdbstructure._current_model is None
-                        or pdbstructure._current_model._current_chain is None
-                        or pdbstructure._current_model._current_chain._current_residue is None
-                    ):
-                        # This is the first residue in the model.
-                        self.residue_number = pdbstructure._next_residue_number
-                    else:
-                        currentRes = pdbstructure._current_model._current_chain._current_residue
-                        if currentRes.name_with_spaces != self.residue_name_with_spaces:
-                            # The residue name has changed.
-                            self.residue_number = pdbstructure._next_residue_number
-                        elif self.name_with_spaces in currentRes.atoms_by_name:
-                            # There is already an atom with this name.
-                            self.residue_number = pdbstructure._next_residue_number
-                        else:
-                            self.residue_number = currentRes.number
-=======
         self.residue_number = _read_residue_number(pdb_line[22:26], pdbstructure, None, self)
 
->>>>>>> 3d5fa756
         self.insertion_code = pdb_line[26]
         # coordinates, occupancy, and temperature factor belong in Atom.Location object
         x = float(pdb_line[30:38])
@@ -1029,11 +935,7 @@
             id = self.default_location_id
         self.locations[id] = new_location
 
-<<<<<<< HEAD
-    location = property(get_location, set_location, doc="default Atom.Location object")
-=======
     location = property(get_location, set_location, doc='default Atom.Location object')
->>>>>>> 3d5fa756
 
     def get_position(self):
         return self.location.position
@@ -1103,15 +1005,9 @@
             self.element_symbol,
         )
         formal_charge = "  "
-<<<<<<< HEAD
-        if self.formal_charge is not None:
-            formal_charge = "%+2d" % self.formal_charge
-        return names + numbers + end + formal_charge
-=======
         if (self.formal_charge != None): 
             formal_charge = "%+2d" % self.formal_charge
         return names+numbers+end+formal_charge
->>>>>>> 3d5fa756
 
     def __str__(self):
         return self._pdb_string(self.serial_number, self.alternate_location_indicator)
