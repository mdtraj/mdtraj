##############################################################################
# MDTraj: A Python Library for Loading, Saving, and Manipulating
#         Molecular Dynamics Trajectories.
# Copyright 2012-2013 Stanford University and the Authors
#
# Authors: Christopher M. Bruns
# Contributors: Peter Eastman, Robert McGibbon
#
# MDTraj is free software: you can redistribute it and/or modify
# it under the terms of the GNU Lesser General Public License as
# published by the Free Software Foundation, either version 2.1
# of the License, or (at your option) any later version.
#
# This library is distributed in the hope that it will be useful,
# but WITHOUT ANY WARRANTY; without even the implied warranty of
# MERCHANTABILITY or FITNESS FOR A PARTICULAR PURPOSE.  See the
# GNU Lesser General Public License for more details.
#
# You should have received a copy of the GNU Lesser General Public
# License along with MDTraj. If not, see <http://www.gnu.org/licenses/>.
#
# Portions of this code originate from the OpenMM molecular simulation toolkit,
# copyright (c) 2012 Stanford University, Christopher M. Bruns and Peter Eastman,
# and are distributed under the following terms:
# Permission is hereby granted, free of charge, to any person obtaining a
# copy of this software and associated documentation files (the "Software"),
# to deal in the Software without restriction, including without limitation
# the rights to use, copy, modify, merge, publish, distribute, sublicense,
# and/or sell copies of the Software, and to permit persons to whom the
# Software is furnished to do so, subject to the following conditions:
#
# The above copyright notice and this permission notice shall be included in
# all copies or substantial portions of the Software.
#
# THE SOFTWARE IS PROVIDED "AS IS", WITHOUT WARRANTY OF ANY KIND, EXPRESS OR
# IMPLIED, INCLUDING BUT NOT LIMITED TO THE WARRANTIES OF MERCHANTABILITY,
# FITNESS FOR A PARTICULAR PURPOSE AND NONINFRINGEMENT. IN NO EVENT SHALL
# THE AUTHORS, CONTRIBUTORS OR COPYRIGHT HOLDERS BE LIABLE FOR ANY CLAIM,
# DAMAGES OR OTHER LIABILITY, WHETHER IN AN ACTION OF CONTRACT, TORT OR
# OTHERWISE, ARISING FROM, OUT OF OR IN CONNECTION WITH THE SOFTWARE OR THE
# USE OR OTHER DEALINGS IN THE SOFTWARE.
##############################################################################


import sys
import warnings

import numpy as np

from mdtraj.core import element

_residue_num_initial_nondecimal_vals = {"A000": "chimera", "2710": "hex", "****": "overflow"}
_atom_num_initial_nondecimal_vals = {"A0000": "chimera", "186a0": "hex", "*****": "overflow"}


def _read_atom_number(num_str, pdbstructure=None):
    """
    This function determines whether we need to swap to overflow mode. Otherwise, we'll just 
    turn ``num_str`` into an integer.
    
    If it's in any of the non-decimal modes, we will attempt to set the _atom_num_nondec_mode to the
    correct key. With this set, all subsequent atom numbers will be deciphered using a corresponding
    function.
    """
    try:
        # If the next atom number is > 99999 and our current atom number is one of the overflow keys,
        # raise an OverflowError, which will switch to the correct mode to read num_str.
        if pdbstructure._next_atom_number > 99999 and num_str in _atom_num_initial_nondecimal_vals:
            raise OverflowError("Need to parse atom number using non-decimal residue modes.")
        else:
            return int(num_str)
    except (AttributeError, ValueError, OverflowError):
        # we need to figure out on the 1st try which mode to switch to. There are currently 3
        # options: VMD (hex), Chimera (their own 'hybrid36' mode), and overflow (*****).
        # Chimera starts with A0000, vmd with 186a0, so they are distinguishable.
        if pdbstructure is None:
            try:
                return int(num_str)
            except ValueError:
                # num_str is not decimal, no index_fnc to interpret it, no pdbstructure to say
                # what it is or to provide current number of atoms. No way to figure out
                return 0
        else:
            if pdbstructure._atom_num_nondec_mode is None:
               # If this is the first time we reached overflow, we will try to determine the mode
               # using the num_str as key.
                pdbstructure._atom_num_nondec_mode = _atom_num_initial_nondecimal_vals[num_str]
            try:
                # The _atom_num_nondec_mode has been set.
                # Try and run the corresponding _atom_num_functions on num_str
                return pdbstructure._atom_num_functions[pdbstructure._atom_num_nondec_mode](num_str)
            except ValueError:
                # Didn't work, we need to change to overflow mode and guess with _next_atom_number.
                _atom_num_nondec_mode = "overflow"
                return pdbstructure._atom_num_functions[pdbstructure._atom_num_nondec_mode](num_str)


def _overflow_residue_check(num_str, pdbstructure, curr_atom):
    """
    Function to check and guess what the current residue is because it's overflowed. Lifted from the 
    original PDB code down below.
    """
    if (
        pdbstructure._current_model is None
        or pdbstructure._current_model._current_chain is None
        or pdbstructure._current_model._current_chain._current_residue is None
    ):
        # This is the first residue in the model.
        return pdbstructure._next_residue_number
    else:
        currentRes = pdbstructure._current_model._current_chain._current_residue
        if currentRes.name_with_spaces != curr_atom.residue_name_with_spaces:
            # The residue name has changed.
            return pdbstructure._next_residue_number
        elif curr_atom.name_with_spaces in currentRes.atoms_by_name:
            # There is already an atom with this name.
            return pdbstructure._next_residue_number
        else:
            return currentRes.number


def _read_residue_number(num_str, pdbstructure=None, curr_atom=None):
    """
    This function determines whether we need to swap to overflow mode. Otherwise, we'll just 
    turn ``num_str`` into an integer.
    
    If it's in any of the non-decimal modes, we will attempt to set the _residue_num_nondec_mode to the
    correct key. With this set, all subsequent residue numbers will be deciphered using a corresponding
    function. If it's in "overflow" mode, will try to guess the residue number.
    """
    try:
        if pdbstructure._next_residue_number > 9999 and num_str in _residue_num_initial_nondecimal_vals:
            # If the next residue number is > 9999 and our current residue number is one of the nondecimal keys,
            # Raise an OverflowError, which will switch to the correct mode to read num_str. 
            raise OverflowError("Need to parse residue number using non-decimal residue modes.")
        else:
            #  Within "normal" pdb specifications
            return int(num_str)
    except (AttributeError, OverflowError, KeyError):
        # we need to figure out on the 1st try which mode to switch to. There are currently 3 options:
        # VMD (hex) and Chimera (their own 'hybrid36' mode) and Overflow (****).
        # Chimera starts with A000, vmd with 2710, and Overflow just shows ****.
        # The can be turned into decimal with "int()" so the "hex" mode will only be
        # activated when _next_residue_number > 9999 (maximum in decimal) and current num_str
        # isn't 9999.
        if pdbstructure is None:
            try:
                return int(num_str)
            except ValueError:
                # num_str is not decimal, no pdbstructure to say what it is or 
                # to provide current number of atoms. No way to figure out
                return 0
        else:
            if pdbstructure._residue_num_nondec_mode is None:
                # Attempt to set overflow mode using num_str as key
                pdbstructure._residue_num_nondec_mode = _residue_num_initial_nondecimal_vals[num_str]
            try:
                # Try and run the _residue_num_functions
                return pdbstructure._residue_num_functions[pdbstructure._residue_num_nondec_mode](num_str, pdbstructure, curr_atom)
            except ValueError:
                # Didn't work, we need to change to overflow mode and guess with _next_residue_number
                pdbstructure._residue_num_nondec_mode = "overflow"
                return pdbstructure._residue_num_functions[pdbstructure._residue_num_nondec_mode](
                    num_str,
                    pdbstructure,
                    curr_atom,
                )


class PdbStructure:
    """
    PdbStructure object holds a parsed Protein Data Bank format file.

    Examples:

    Load a pdb structure from a file:
    > pdb = PdbStructure(open("1ARJ.pdb"))

    Fetch the first atom of the structure:
    > print(pdb.iter_atoms().next())
    ATOM      1  O5'   G N  17      13.768  -8.431  11.865  1.00  0.00           O

    Loop over all of the atoms of the structure
    > for atom in pdb.iter_atoms():
    >     print(atom)
    ATOM      1  O5'   G N  17      13.768  -8.431  11.865  1.00  0.00           O
    ...

    Get a list of all atoms in the structure:
    > atoms = list(pdb.iter_atoms())

    also:
    residues = list(pdb.iter_residues())
    positions = list(pdb.iter_positions())
    chains = list(pdb.iter_chains())
    models = list(pdb.iter_models())

    Fetch atomic coordinates of first atom:
    > print(pdb.iter_positions().next())
    [13.768, -8.431, 11.865]

     or

    > print(pdb.iter_atoms().next().position)
    [13.768, -8.431, 11.865]

    Strip the length units from an atomic position:
    > pos = pdb.iter_positions().next()
    > print(pos)
    [13.768, -8.431, 11.865]
    > print(pos)
    [13.768, -8.431, 11.865]
    > print(pos)
    [1.3768, -0.8431, 1.1865]


    The hierarchical structure of the parsed PDB structure is as follows:
    PdbStructure
      Model
        Chain
          Residue
            Atom
              Location

    Model - A PDB structure consists of one or more Models.  Each model corresponds to one version of
    an NMR structure, or to one frame of a molecular dynamics trajectory.

    Chain - A Model contains one or more Chains.  Each chain corresponds to one molecule, although multiple
    water molecules are frequently included in the same chain.

    Residue - A Chain contains one or more Residues.  One Residue corresponds to one of the repeating
    unit that constitutes a polymer such as protein or DNA.  For non-polymeric molecules, one Residue
    represents one molecule.

    Atom - A Residue contains one or more Atoms.  Atoms are chemical atoms.

    Location - An atom can sometimes have more that one position, due to static disorder in X-ray
    crystal structures.  To see all of the atom positions, use the atom.iter_positions() method,
    or pass the parameter "include_alt_loc=True" to one of the other iter_positions() methods.

    > for pos in pdb.iter_positions(include_alt_loc=True):
    >   ...

    Will loop over all atom positions, including multiple alternate locations for atoms that have
    multiple positions.  The default value of include_alt_loc is False for the iter_positions()
    methods.
    """

    def __init__(self, input_stream, load_all_models=True):
        """Create a PDB model from a PDB file stream.

        Parameters:
         - self (PdbStructure) The new object that is created.
         - input_stream (stream) An input file stream, probably created with
             open().
         - load_all_models (bool) Whether to load every model of an NMR
             structure or trajectory, or just load the first model, to save memory.
        """
        # List of overflow functions used to decipher non-decimal numbers.
        self._atom_num_functions = {
            "hex": (lambda s: int(s, base=16)),
            "chimera": (lambda s: (int(s[0], base=36) * 10**4 + int(s[1:], base=36))),
            "overflow": (lambda s: self._next_atom_number),
        }
        self._atom_num_nondec_mode = None  # None (decimal until changes), 'hex', 'chimera'

        self._residue_num_functions = {
            "hex": (lambda s, y=None, z=None: int(s, base=16)),
            "chimera": (lambda s, y=None, z=None: (int(s[0], base=36) * 10**3 + int(s[1:], base=36))),
            "overflow": _overflow_residue_check,
        }
        self._residue_num_nondec_mode = None  # None (decimal until changes), 'hex', 'chimera'

        # initialize models
        self.load_all_models = load_all_models
        self.models = []
        self._current_model = None
        self.default_model = None
        self.models_by_number = {}
        self._unit_cell_lengths = None
        self._unit_cell_angles = None
        # read file
        self._load(input_stream)

    def _load(self, input_stream):
        state = None

        self._reset_atom_numbers()
        self._reset_residue_numbers()

        # Read one line at a time
        for pdb_line in input_stream:
            # Look for atoms
<<<<<<< HEAD
            if (pdb_line.find("ATOM ") == 0) or (pdb_line.find("HETATM") == 0):
                if state  == 'NEW_MODEL':
=======
            if (pdb_line.find("ATOM  ") == 0) or (pdb_line.find("HETATM") == 0):
                if state == "NEW_MODEL":
>>>>>>> bc0d5391
                    new_number = self._current_model.number + 1
                    self._add_model(Model(new_number))
                    state = None
                self._add_atom(Atom(pdb_line, self))
            # Notice MODEL punctuation, for the next level of detail
            # in the structure->model->chain->residue->atom->position hierarchy
            elif pdb_line.find("MODEL") == 0:
                # model_number = int(pdb_line[10:14])
                if self._current_model is None:
                    new_number = 0
                else:
                    new_number = self._current_model.number + 1
                self._add_model(Model(new_number))
                self._reset_atom_numbers()
                self._reset_residue_numbers()
                state = None

            elif pdb_line.find("ENDMDL") == 0:
                self._current_model._finalize()
                if self.load_all_models:
                    state = "NEW_MODEL"
                else:
                    break

            elif pdb_line.find("END") == 0:
                self._current_model._finalize()
                if self.load_all_models:
                    state = "NEW_MODEL"
                else:
                    break

            elif pdb_line.find("TER") == 0 and pdb_line.split()[0] == "TER":
                self._current_model._current_chain._add_ter_record()
                self._reset_residue_numbers()

            elif pdb_line.find("CRYST1") == 0:
                self._unit_cell_lengths = (float(pdb_line[6:15]), float(pdb_line[15:24]), float(pdb_line[24:33]))
                self._unit_cell_angles = (float(pdb_line[33:40]), float(pdb_line[40:47]), float(pdb_line[47:54]))

            elif pdb_line.find("CONECT") == 0:
                atoms = []
                # :-1 to remove '\n' in the end so rstrip can work, -5 to leave space for +5 in the 'pos : pos+5'
                ll = len(pdb_line[:-1].rstrip(" ")) - 5

                for pos in [p for p in [6, 11, 16, 21, 26] if (p <= ll)]:
                    atoms.append(_read_atom_number(pdb_line[pos : pos + 5], pdbstructure=self))

                self._current_model.connects.append(atoms)
        self._finalize()

    def _reset_atom_numbers(self):
        self._atom_num_nondec_mode = None  # None (decimal until changes), 'hex', 'chimera', 'overflow'
        self._next_atom_number = 1

    def _reset_residue_numbers(self):
        self._residue_num_nondec_mode = None
        self._next_residue_number = 1

    def write(self, output_stream=sys.stdout):
        """Write out structure in PDB format"""
        for model in self.models:
            if len(model.chains) == 0:
                continue
            if len(self.models) > 1:
                print("MODEL     %4d" % model.number, file=output_stream)
            model.write(output_stream)
            if len(self.models) > 1:
                print("ENDMDL", file=output_stream)
        print("END", file=output_stream)

    def _add_model(self, model):
        if self.default_model is None:
            self.default_model = model
        self.models.append(model)
        self._current_model = model
        if model.number not in self.models_by_number:
            self.models_by_number[model.number] = model

    def get_model(self, model_number):
        return self.models_by_number[model_number]

    def model_numbers(self):
        return list(self.models_by_number.keys())

    def __contains__(self, model_number):
        return self.models_by_number.__contains__(model_number)

    def __getitem__(self, model_number):
        return self.models_by_number[model_number]

    def __iter__(self):
        yield from self.models

    def iter_models(self, use_all_models=False):
        if use_all_models:
            yield from self
        elif len(self.models) > 0:
            yield self.models[0]

    def iter_chains(self, use_all_models=False):
        for model in self.iter_models(use_all_models):
            yield from model.iter_chains()

    def iter_residues(self, use_all_models=False):
        for model in self.iter_models(use_all_models):
            yield from model.iter_residues()

    def iter_atoms(self, use_all_models=False):
        for model in self.iter_models(use_all_models):
            yield from model.iter_atoms()

    def iter_positions(self, use_all_models=False, include_alt_loc=False):
        """
        Iterate over atomic positions.

        Parameters
         - use_all_models (bool=False) Get positions from all models or just the first one.
         - include_alt_loc (bool=False) Get all positions for each atom, or just the first one.
        """
        for model in self.iter_models(use_all_models):
            yield from model.iter_positions(include_alt_loc)

    def __len__(self):
        return len(self.models)

    def _add_atom(self, atom):
        """ """
        if self._current_model is None:
            self._add_model(Model(0))
        atom.model_number = self._current_model.number
        # Atom might be alternate position for existing atom
        self._current_model._add_atom(atom)

    def _finalize(self):
        """Establish first and last residues, atoms, etc."""
        for model in self.models:
            model._finalize()

    def get_unit_cell_lengths(self):
        """Get the lengths of the crystallographic unit cell (may be None)."""
        return self._unit_cell_lengths

    def get_unit_cell_angles(self):
        """Get the angles of the crystallographic unit cell (may be None)."""
        return self._unit_cell_angles


class Model:
    """Model holds one model of a PDB structure.

    NMR structures usually have multiple models.  This represents one
    of them.
    """

    def __init__(self, model_number=1):
        self.number = model_number
        self.chains = []
        self._current_chain = None
        self.chains_by_id = {}
        self.connects = []

    def _add_atom(self, atom):
        """ """
        if len(self.chains) == 0:
            self._add_chain(Chain(atom.chain_id))
        # Create a new chain if the chain id has changed
        if self._current_chain.chain_id != atom.chain_id:
            self._add_chain(Chain(atom.chain_id))
        # Create a new chain after TER record, even if ID is the same
        elif self._current_chain.has_ter_record:
            self._add_chain(Chain(atom.chain_id))
        self._current_chain._add_atom(atom)

    def _add_chain(self, chain):
        self.chains.append(chain)
        self._current_chain = chain
        if chain.chain_id not in self.chains_by_id:
            self.chains_by_id[chain.chain_id] = chain

    def get_chain(self, chain_id):
        return self.chains_by_id[chain_id]

    def chain_ids(self):
        return list(self.chains_by_id.keys())

    def __contains__(self, chain_id):
        return self.chains_by_id.__contains__(chain_id)

    def __getitem__(self, chain_id):
        return self.chains_by_id[chain_id]

    def __iter__(self):
        return iter(self.chains)

    def iter_chains(self):
        yield from self

    def iter_residues(self):
        for chain in self:
            yield from chain.iter_residues()

    def iter_atoms(self):
        for chain in self:
            yield from chain.iter_atoms()

    def iter_positions(self, include_alt_loc=False):
        for chain in self:
            yield from chain.iter_positions(include_alt_loc)

    def __len__(self):
        return len(self.chains)

    def write(self, output_stream=sys.stdout):
        # Start atom serial numbers at 1
        sn = Model.AtomSerialNumber(1)
        for chain in self.chains:
            chain.write(sn, output_stream)

    def _finalize(self):
        for chain in self.chains:
            chain._finalize()

    class AtomSerialNumber:
        """pdb.Model inner class for pass-by-reference incrementable serial number"""

        def __init__(self, val):
            self.val = val

        def increment(self):
            self.val += 1


class Chain:
    def __init__(self, chain_id=" "):
        self.chain_id = chain_id
        self.residues = []
        self.has_ter_record = False
        self._current_residue = None
        self.residues_by_num_icode = {}
        self.residues_by_number = {}

    def _add_atom(self, atom):
        """ """
        # Create a residue if none have been created
        if len(self.residues) == 0:
            self._add_residue(
                Residue(
                    atom.residue_name_with_spaces,
                    atom.residue_number,
                    atom.insertion_code,
                    atom.alternate_location_indicator,
                    atom.segment_id,
                ),
            )
        # Create a residue if the residue information has changed
        elif self._current_residue.number != atom.residue_number:
            self._add_residue(
                Residue(
                    atom.residue_name_with_spaces,
                    atom.residue_number,
                    atom.insertion_code,
                    atom.alternate_location_indicator,
                    atom.segment_id,
                ),
            )
        elif self._current_residue.insertion_code != atom.insertion_code:
            self._add_residue(
                Residue(
                    atom.residue_name_with_spaces,
                    atom.residue_number,
                    atom.insertion_code,
                    atom.alternate_location_indicator,
                    atom.segment_id,
                ),
            )
        elif self._current_residue.name_with_spaces == atom.residue_name_with_spaces:
            # This is a normal case: number, name, and iCode have not changed
            pass
        elif atom.alternate_location_indicator != " ":
            # OK - this is a point mutation, Residue._add_atom will know what to do
            pass
        else:  # Residue name does not match
            # Only residue name does not match
            warnings.warn(
                f"WARNING: two consecutive residues with same number ({atom}, {self._current_residue.atoms[-1]})",
            )
            self._add_residue(
                Residue(
                    atom.residue_name_with_spaces,
                    atom.residue_number,
                    atom.insertion_code,
                    atom.alternate_location_indicator,
                    atom.segment_id,
                ),
            )
        self._current_residue._add_atom(atom)

    def _add_residue(self, residue):
        if len(self.residues) == 0:
            residue.is_first_in_chain = True
        self.residues.append(residue)
        self._current_residue = residue
        key = str(residue.number) + residue.insertion_code
        # only store the first residue with a particular key
        if key not in self.residues_by_num_icode:
            self.residues_by_num_icode[key] = residue
        if residue.number not in self.residues_by_number:
            self.residues_by_number[residue.number] = residue

    def write(self, next_serial_number, output_stream=sys.stdout):
        for residue in self.residues:
            residue.write(next_serial_number, output_stream)
        if self.has_ter_record:
            r = self.residues[-1]
            print(
                "TER   %5d      %3s %1s%4d%1s"
                % (
                    next_serial_number.val,
                    r.name_with_spaces,
                    self.chain_id,
                    r.number % 10000,
                    r.insertion_code,
                ),
                file=output_stream,
            )
            next_serial_number.increment()

    def _add_ter_record(self):
        self.has_ter_record = True
        self._finalize()

    def get_residue(self, residue_number, insertion_code=" "):
        return self.residues_by_num_icode[str(residue_number) + insertion_code]

    def __contains__(self, residue_number):
        return self.residues_by_number.__contains__(residue_number)

    def __getitem__(self, residue_number):
        """Returns the FIRST residue in this chain with a particular residue number"""
        return self.residues_by_number[residue_number]

    def __iter__(self):
        yield from self.residues

    def iter_residues(self):
        yield from self

    def iter_atoms(self):
        for res in self:
            yield from res

    def iter_positions(self, include_alt_loc=False):
        for res in self:
            yield from res.iter_positions(include_alt_loc)

    def __len__(self):
        return len(self.residues)

    def _finalize(self):
        self.residues[0].is_first_in_chain = True
        self.residues[-1].is_final_in_chain = True
        for residue in self.residues:
            residue._finalize()


class Residue:
    def __init__(
        self,
        name,
        number,
        insertion_code=" ",
        primary_alternate_location_indicator=" ",
        segment_id="",
    ):
        alt_loc = primary_alternate_location_indicator
        self.primary_location_id = alt_loc
        self.segment_id = segment_id
        self.locations = {}
        self.locations[alt_loc] = Residue.Location(alt_loc, name)
        self.name_with_spaces = name
        self.number = number
        self.insertion_code = insertion_code
        self.atoms = []
        self.atoms_by_name = {}
        self.is_first_in_chain = False
        self.is_final_in_chain = False
        self._current_atom = None

    def _add_atom(self, atom):
        """ """
        alt_loc = atom.alternate_location_indicator
        if alt_loc not in self.locations:
            self.locations[alt_loc] = Residue.Location(
                alt_loc,
                atom.residue_name_with_spaces,
            )
        assert atom.residue_number == self.number
        assert atom.insertion_code == self.insertion_code

        # Check whether this is an existing atom with another position
        if atom.name_with_spaces in self.atoms_by_name:
            old_atom = self.atoms_by_name[atom.name_with_spaces]
            # Unless this is a duplicated atom (warn about file error)
            if atom.alternate_location_indicator in old_atom.locations:
                pass  # TJL COMMENTED OUT
                # warnings.warn(
                #   "WARNING: duplicate atom (%s, %s)" % (
                #       atom,
                #       old_atom._pdb_string(old_atom.serial_number, atom.alternate_location_indicator),
                #   )
                # )
            else:
                for alt_loc, position in atom.locations.items():
                    old_atom.locations[alt_loc] = position
                return  # no new atom added

        # actually use new atom
        self.atoms_by_name[atom.name] = atom
        self.atoms_by_name[atom.name_with_spaces] = atom
        self.atoms.append(atom)
        self._current_atom = atom

    def write(self, next_serial_number, output_stream=sys.stdout, alt_loc="*"):
        for atom in self.atoms:
            atom.write(next_serial_number, output_stream, alt_loc)

    def _finalize(self):
        if len(self.atoms) > 0:
            self.atoms[0].is_first_atom_in_chain = self.is_first_in_chain
            self.atoms[-1].is_final_atom_in_chain = self.is_final_in_chain
            for atom in self.atoms:
                atom.is_first_residue_in_chain = self.is_first_in_chain
                atom.is_final_residue_in_chain = self.is_final_in_chain

    def set_name_with_spaces(self, name, alt_loc=None):
        # Gromacs ffamber PDB files can have 4-character residue names
        # assert len(name) == 3
        if alt_loc is None:
            alt_loc = self.primary_location_id
        loc = self.locations[alt_loc]
        loc.name_with_spaces = name
        loc.name = name.strip()

    def get_name_with_spaces(self, alt_loc=None):
        if alt_loc is None:
            alt_loc = self.primary_location_id
        loc = self.locations[alt_loc]
        return loc.name_with_spaces

    name_with_spaces = property(
        get_name_with_spaces,
        set_name_with_spaces,
        doc="four-character residue name including spaces",
    )

    def get_name(self, alt_loc=None):
        if alt_loc is None:
            alt_loc = self.primary_location_id
        loc = self.locations[alt_loc]
        return loc.name

    name = property(get_name, doc="residue name")

    def get_atom(self, atom_name):
        return self.atoms_by_name[atom_name]

    def __contains__(self, atom_name):
        return self.atoms_by_name.__contains__(atom_name)

    def __getitem__(self, atom_name):
        """Returns the FIRST atom in this residue with a particular atom name"""
        return self.atoms_by_name[atom_name]

    def __iter__(self):
        "Iterator over atoms"
        yield from self.iter_atoms()

    # Three possibilities: primary alt_loc, certain alt_loc, or all alt_locs
    def iter_atoms(self, alt_loc=None):
        if alt_loc is None:
            locs = [self.primary_location_id]
        elif alt_loc == "":
            locs = [self.primary_location_id]
        elif alt_loc == "*":
            locs = None
        else:
            locs = list(alt_loc)
        # If an atom has any location in alt_loc, emit the atom
        for atom in self.atoms:
            use_atom = False  # start pessimistic
            for loc2 in atom.locations.keys():
                if locs is None:  # means all locations
                    use_atom = True
                elif loc2 in locs:
                    use_atom = True
            if use_atom:
                yield atom

    def iter_positions(self, include_alt_loc=False):
        """Returns one position per atom, even if an individual atom has multiple positions."""
        for atom in self:
            if include_alt_loc:
                yield from atom.iter_positions()
            else:
                yield atom.position

    def __len__(self):
        return len(self.atoms)

    # Residues can have multiple locations, based on alt_loc indicator
    class Location:
        """
        Inner class of residue to allow different residue names for different alternate_locations.
        """

        def __init__(self, alternate_location_indicator, residue_name_with_spaces):
            self.alternate_location_indicator = alternate_location_indicator
            self.residue_name_with_spaces = residue_name_with_spaces


class Atom:
    """Atom represents one atom in a PDB structure."""

    def __init__(self, pdb_line, pdbstructure=None):
        """Create a new pdb.Atom from an ATOM or HETATM line.

        Example line:
        ATOM   2209  CB  TYR A 299       6.167  22.607  20.046  1.00  8.12           C
        00000000011111111112222222222333333333344444444445555555555666666666677777777778
        12345678901234567890123456789012345678901234567890123456789012345678901234567890

        ATOM line format description from
          http://deposit.rcsb.org/adit/docs/pdb_atom_format.html:

        COLUMNS        DATA TYPE       CONTENTS
        --------------------------------------------------------------------------------
         1 -  6        Record name     "ATOM  "
         7 - 11        Integer         Atom serial number.
        13 - 16        Atom            Atom name.
        17             Character       Alternate location indicator.
        18 - 20        Residue name    Residue name.
        22             Character       Chain identifier.
        23 - 26        Integer         Residue sequence number.
        27             AChar           Code for insertion of residues.
        31 - 38        Real(8.3)       Orthogonal coordinates for X in Angstroms.
        39 - 46        Real(8.3)       Orthogonal coordinates for Y in Angstroms.
        47 - 54        Real(8.3)       Orthogonal coordinates for Z in Angstroms.
        55 - 60        Real(6.2)       Occupancy (Default = 1.0).
        61 - 66        Real(6.2)       Temperature factor (Default = 0.0).
        73 - 76        LString(4)      Segment identifier, left-justified.
        77 - 78        LString(2)      Element symbol, right-justified.
        79 - 80        LString(2)      Charge on the atom.

        """
        # We might modify first/final status during _finalize() methods
        self.is_first_atom_in_chain = False
        self.is_final_atom_in_chain = False
        self.is_first_residue_in_chain = False
        self.is_final_residue_in_chain = False
        # Start parsing fields from pdb line
        self.record_name = pdb_line[0:6].strip()

        self.serial_number = _read_atom_number(pdb_line[6:11], pdbstructure=pdbstructure)

        self.name_with_spaces = pdb_line[12:16]
        alternate_location_indicator = pdb_line[16]

        self.residue_name_with_spaces = pdb_line[17:20]
        # In some MD codes, notably ffamber in gromacs, residue name has a fourth character in
        # column 21
        possible_fourth_character = pdb_line[20:21]
        if possible_fourth_character != " ":
            # Fourth character should only be there if official 3 are already full
            if len(self.residue_name_with_spaces.strip()) != 3:
                raise ValueError("Misaligned residue name: %s" % pdb_line)
            self.residue_name_with_spaces += possible_fourth_character
        self.residue_name = self.residue_name_with_spaces.strip()

        self.chain_id = pdb_line[21]
        self.residue_number = _read_residue_number(pdb_line[22:26], pdbstructure, self)

        self.insertion_code = pdb_line[26]
        # coordinates, occupancy, and temperature factor belong in Atom.Location object
        x = float(pdb_line[30:38])
        y = float(pdb_line[38:46])
        z = float(pdb_line[46:54])
        try:
            occupancy = float(pdb_line[54:60])
        except ValueError:
            occupancy = 1.0
        try:
            temperature_factor = float(pdb_line[60:66])
        except ValueError:
            temperature_factor = 0.0
        self.locations = {}
        loc = Atom.Location(
            alternate_location_indicator,
            np.array([x, y, z]),
            occupancy,
            temperature_factor,
            self.residue_name_with_spaces,
        )
        self.locations[alternate_location_indicator] = loc
        self.default_location_id = alternate_location_indicator
        # segment id, element_symbol, and formal_charge are not always present
        self.segment_id = pdb_line[72:76].strip()
        self.element_symbol = pdb_line[76:78].strip()
        try:
            self.formal_charge = int(pdb_line[78:80])
        except ValueError:
            self.formal_charge = None
        # figure out atom element
        try:
            # First try to find a sensible element symbol from columns 76-77
            self.element = element.get_by_symbol(self.element_symbol)
        except KeyError:
            # otherwise, deduce element from first two characters of atom name
            # remove digits found in some hydrogen atom names
            symbol = self.name_with_spaces[0:2].strip().lstrip("0123456789")
            try:
                # Some molecular dynamics PDB files, such as gromacs with ffamber force
                # field, include 4-character hydrogen atom names beginning with "H".
                # Hopefully elements like holmium (Ho) and mercury (Hg) will have fewer than four
                # characters in the atom name.  This problem is the fault of molecular
                # dynamics code authors who feel the need to make up their own atom
                # nomenclature because it is too tedious to read that provided by the PDB.
                # These are the same folks who invent their own meanings for biochemical terms
                # like "dipeptide".  Clowntards.
                if len(self.name) == 4 and self.name[0:1] == "H":
                    self.element = element.hydrogen
                else:
                    self.element = element.get_by_symbol(symbol)
            except KeyError:
                # OK, I give up
                self.element = None
        if pdbstructure is not None:
            pdbstructure._next_atom_number = self.serial_number + 1
            pdbstructure._next_residue_number = self.residue_number + 1

    def iter_locations(self):
        """
        Iterate over Atom.Location objects for this atom, including primary location.
        """
        for alt_loc in self.locations:
            yield self.locations[alt_loc]

    def iter_positions(self):
        """
        Iterate over atomic positions.  Returns Quantity(Vec3(), unit) objects, unlike
        iter_locations, which returns Atom.Location objects.
        """
        for loc in self.iter_locations():
            yield loc.position

    def iter_coordinates(self):
        """
        Iterate over x, y, z values of primary atom position.
        """
        yield from self.position

    # Hide existence of multiple alternate locations to avoid scaring casual users
    def get_location(self, location_id=None):
        id = location_id
        if id is None:
            id = self.default_location_id
        return self.locations[id]

    def set_location(self, new_location, location_id=None):
        id = location_id
        if id is None:
            id = self.default_location_id
        self.locations[id] = new_location

    location = property(get_location, set_location, doc="default Atom.Location object")

    def get_position(self):
        return self.location.position

    def set_position(self, coords):
        self.location.position = coords

    position = property(get_position, set_position, doc="orthogonal coordinates")

    def get_alternate_location_indicator(self):
        return self.location.alternate_location_indicator

    alternate_location_indicator = property(get_alternate_location_indicator)

    def get_occupancy(self):
        return self.location.occupancy

    occupancy = property(get_occupancy)

    def get_temperature_factor(self):
        return self.location.temperature_factor

    temperature_factor = property(get_temperature_factor)

    def get_x(self):
        return self.position[0]

    x = property(get_x)

    def get_y(self):
        return self.position[1]

    y = property(get_y)

    def get_z(self):
        return self.position[2]

    z = property(get_z)

    def _pdb_string(self, serial_number=None, alternate_location_indicator=None):
        """
        Produce a PDB line for this atom using a particular serial number and alternate location
        """
        if serial_number is None:
            serial_number = self.serial_number
        if alternate_location_indicator is None:
            alternate_location_indicator = self.alternate_location_indicator
        # produce PDB line in three parts: names, numbers, and end
        # Accomodate 4-character residue names that use column 21
        long_res_name = self.residue_name_with_spaces
        if len(long_res_name) == 3:
            long_res_name += " "
        assert len(long_res_name) == 4
        names = "%-6s%5d %4s%1s%4s%1s%4d%1s   " % (
            self.record_name,
            serial_number,
            self.name_with_spaces,
            alternate_location_indicator,
            long_res_name,
            self.chain_id,
            self.residue_number,
            self.insertion_code,
        )
        numbers = f"{self.x:8.3f}{self.y:8.3f}{self.z:8.3f}{self.occupancy:6.2f}{self.temperature_factor:6.2f}      "
        end = "%-4s%2s" % (
            self.segment_id,
            self.element_symbol,
        )
        formal_charge = "  "
        if self.formal_charge is not None:
            formal_charge = "%+2d" % self.formal_charge
        return names + numbers + end + formal_charge

    def __str__(self):
        return self._pdb_string(self.serial_number, self.alternate_location_indicator)

    def write(self, next_serial_number, output_stream=sys.stdout, alt_loc="*"):
        """
        alt_loc = "*" means write all alternate locations
        alt_loc = None means write just the primary location
        alt_loc = "AB" means write locations "A" and "B"
        """
        if alt_loc is None:
            locs = [self.default_location_id]
        elif alt_loc == "":
            locs = [self.default_location_id]
        elif alt_loc == "*":
            locs = self.locations.keys()
            locs.sort()
        else:
            locs = list(alt_loc)
        for loc_id in locs:
            print(self._pdb_string(next_serial_number.val, loc_id), file=output_stream)
            next_serial_number.increment()

    def set_name_with_spaces(self, name):
        assert len(name) == 4
        self._name_with_spaces = name
        self._name = name.strip()

    def get_name_with_spaces(self):
        return self._name_with_spaces

    name_with_spaces = property(
        get_name_with_spaces,
        set_name_with_spaces,
        doc="four-character residue name including spaces",
    )

    def get_name(self):
        return self._name

    name = property(get_name, doc="residue name")

    class Location:
        """
        Inner class of Atom for holding alternate locations
        """

        def __init__(
            self,
            alt_loc,
            position,
            occupancy,
            temperature_factor,
            residue_name,
        ):
            self.alternate_location_indicator = alt_loc
            self.position = position
            self.occupancy = occupancy
            self.temperature_factor = temperature_factor
            self.residue_name = residue_name

        def __iter__(self):
            yield from self.position

        def __str__(self):
            return str(self.position)<|MERGE_RESOLUTION|>--- conflicted
+++ resolved
@@ -49,15 +49,23 @@
 
 from mdtraj.core import element
 
-_residue_num_initial_nondecimal_vals = {"A000": "chimera", "2710": "hex", "****": "overflow"}
-_atom_num_initial_nondecimal_vals = {"A0000": "chimera", "186a0": "hex", "*****": "overflow"}
+_residue_num_initial_nondecimal_vals = {
+    "A000": "chimera",
+    "2710": "hex",
+    "****": "overflow",
+}
+_atom_num_initial_nondecimal_vals = {
+    "A0000": "chimera",
+    "186a0": "hex",
+    "*****": "overflow",
+}
 
 
 def _read_atom_number(num_str, pdbstructure=None):
     """
-    This function determines whether we need to swap to overflow mode. Otherwise, we'll just 
+    This function determines whether we need to swap to overflow mode. Otherwise, we'll just
     turn ``num_str`` into an integer.
-    
+
     If it's in any of the non-decimal modes, we will attempt to set the _atom_num_nondec_mode to the
     correct key. With this set, all subsequent atom numbers will be deciphered using a corresponding
     function.
@@ -65,8 +73,13 @@
     try:
         # If the next atom number is > 99999 and our current atom number is one of the overflow keys,
         # raise an OverflowError, which will switch to the correct mode to read num_str.
-        if pdbstructure._next_atom_number > 99999 and num_str in _atom_num_initial_nondecimal_vals:
-            raise OverflowError("Need to parse atom number using non-decimal residue modes.")
+        if (
+            pdbstructure._next_atom_number > 99999
+            and num_str in _atom_num_initial_nondecimal_vals
+        ):
+            raise OverflowError(
+                "Need to parse atom number using non-decimal residue modes."
+            )
         else:
             return int(num_str)
     except (AttributeError, ValueError, OverflowError):
@@ -82,22 +95,28 @@
                 return 0
         else:
             if pdbstructure._atom_num_nondec_mode is None:
-               # If this is the first time we reached overflow, we will try to determine the mode
-               # using the num_str as key.
-                pdbstructure._atom_num_nondec_mode = _atom_num_initial_nondecimal_vals[num_str]
+                # If this is the first time we reached overflow, we will try to determine the mode
+                # using the num_str as key.
+                pdbstructure._atom_num_nondec_mode = _atom_num_initial_nondecimal_vals[
+                    num_str
+                ]
             try:
                 # The _atom_num_nondec_mode has been set.
                 # Try and run the corresponding _atom_num_functions on num_str
-                return pdbstructure._atom_num_functions[pdbstructure._atom_num_nondec_mode](num_str)
+                return pdbstructure._atom_num_functions[
+                    pdbstructure._atom_num_nondec_mode
+                ](num_str)
             except ValueError:
                 # Didn't work, we need to change to overflow mode and guess with _next_atom_number.
                 _atom_num_nondec_mode = "overflow"
-                return pdbstructure._atom_num_functions[pdbstructure._atom_num_nondec_mode](num_str)
+                return pdbstructure._atom_num_functions[
+                    pdbstructure._atom_num_nondec_mode
+                ](num_str)
 
 
 def _overflow_residue_check(num_str, pdbstructure, curr_atom):
     """
-    Function to check and guess what the current residue is because it's overflowed. Lifted from the 
+    Function to check and guess what the current residue is because it's overflowed. Lifted from the
     original PDB code down below.
     """
     if (
@@ -121,18 +140,23 @@
 
 def _read_residue_number(num_str, pdbstructure=None, curr_atom=None):
     """
-    This function determines whether we need to swap to overflow mode. Otherwise, we'll just 
+    This function determines whether we need to swap to overflow mode. Otherwise, we'll just
     turn ``num_str`` into an integer.
-    
+
     If it's in any of the non-decimal modes, we will attempt to set the _residue_num_nondec_mode to the
     correct key. With this set, all subsequent residue numbers will be deciphered using a corresponding
     function. If it's in "overflow" mode, will try to guess the residue number.
     """
     try:
-        if pdbstructure._next_residue_number > 9999 and num_str in _residue_num_initial_nondecimal_vals:
+        if (
+            pdbstructure._next_residue_number > 9999
+            and num_str in _residue_num_initial_nondecimal_vals
+        ):
             # If the next residue number is > 9999 and our current residue number is one of the nondecimal keys,
-            # Raise an OverflowError, which will switch to the correct mode to read num_str. 
-            raise OverflowError("Need to parse residue number using non-decimal residue modes.")
+            # Raise an OverflowError, which will switch to the correct mode to read num_str.
+            raise OverflowError(
+                "Need to parse residue number using non-decimal residue modes."
+            )
         else:
             #  Within "normal" pdb specifications
             return int(num_str)
@@ -147,20 +171,26 @@
             try:
                 return int(num_str)
             except ValueError:
-                # num_str is not decimal, no pdbstructure to say what it is or 
+                # num_str is not decimal, no pdbstructure to say what it is or
                 # to provide current number of atoms. No way to figure out
                 return 0
         else:
             if pdbstructure._residue_num_nondec_mode is None:
                 # Attempt to set overflow mode using num_str as key
-                pdbstructure._residue_num_nondec_mode = _residue_num_initial_nondecimal_vals[num_str]
+                pdbstructure._residue_num_nondec_mode = (
+                    _residue_num_initial_nondecimal_vals[num_str]
+                )
             try:
                 # Try and run the _residue_num_functions
-                return pdbstructure._residue_num_functions[pdbstructure._residue_num_nondec_mode](num_str, pdbstructure, curr_atom)
+                return pdbstructure._residue_num_functions[
+                    pdbstructure._residue_num_nondec_mode
+                ](num_str, pdbstructure, curr_atom)
             except ValueError:
                 # Didn't work, we need to change to overflow mode and guess with _next_residue_number
                 pdbstructure._residue_num_nondec_mode = "overflow"
-                return pdbstructure._residue_num_functions[pdbstructure._residue_num_nondec_mode](
+                return pdbstructure._residue_num_functions[
+                    pdbstructure._residue_num_nondec_mode
+                ](
                     num_str,
                     pdbstructure,
                     curr_atom,
@@ -262,14 +292,22 @@
             "chimera": (lambda s: (int(s[0], base=36) * 10**4 + int(s[1:], base=36))),
             "overflow": (lambda s: self._next_atom_number),
         }
-        self._atom_num_nondec_mode = None  # None (decimal until changes), 'hex', 'chimera'
+        self._atom_num_nondec_mode = (
+            None  # None (decimal until changes), 'hex', 'chimera'
+        )
 
         self._residue_num_functions = {
             "hex": (lambda s, y=None, z=None: int(s, base=16)),
-            "chimera": (lambda s, y=None, z=None: (int(s[0], base=36) * 10**3 + int(s[1:], base=36))),
+            "chimera": (
+                lambda s, y=None, z=None: (
+                    int(s[0], base=36) * 10**3 + int(s[1:], base=36)
+                )
+            ),
             "overflow": _overflow_residue_check,
         }
-        self._residue_num_nondec_mode = None  # None (decimal until changes), 'hex', 'chimera'
+        self._residue_num_nondec_mode = (
+            None  # None (decimal until changes), 'hex', 'chimera'
+        )
 
         # initialize models
         self.load_all_models = load_all_models
@@ -291,13 +329,8 @@
         # Read one line at a time
         for pdb_line in input_stream:
             # Look for atoms
-<<<<<<< HEAD
             if (pdb_line.find("ATOM ") == 0) or (pdb_line.find("HETATM") == 0):
-                if state  == 'NEW_MODEL':
-=======
-            if (pdb_line.find("ATOM  ") == 0) or (pdb_line.find("HETATM") == 0):
                 if state == "NEW_MODEL":
->>>>>>> bc0d5391
                     new_number = self._current_model.number + 1
                     self._add_model(Model(new_number))
                     state = None
@@ -334,8 +367,16 @@
                 self._reset_residue_numbers()
 
             elif pdb_line.find("CRYST1") == 0:
-                self._unit_cell_lengths = (float(pdb_line[6:15]), float(pdb_line[15:24]), float(pdb_line[24:33]))
-                self._unit_cell_angles = (float(pdb_line[33:40]), float(pdb_line[40:47]), float(pdb_line[47:54]))
+                self._unit_cell_lengths = (
+                    float(pdb_line[6:15]),
+                    float(pdb_line[15:24]),
+                    float(pdb_line[24:33]),
+                )
+                self._unit_cell_angles = (
+                    float(pdb_line[33:40]),
+                    float(pdb_line[40:47]),
+                    float(pdb_line[47:54]),
+                )
 
             elif pdb_line.find("CONECT") == 0:
                 atoms = []
@@ -343,13 +384,17 @@
                 ll = len(pdb_line[:-1].rstrip(" ")) - 5
 
                 for pos in [p for p in [6, 11, 16, 21, 26] if (p <= ll)]:
-                    atoms.append(_read_atom_number(pdb_line[pos : pos + 5], pdbstructure=self))
+                    atoms.append(
+                        _read_atom_number(pdb_line[pos : pos + 5], pdbstructure=self)
+                    )
 
                 self._current_model.connects.append(atoms)
         self._finalize()
 
     def _reset_atom_numbers(self):
-        self._atom_num_nondec_mode = None  # None (decimal until changes), 'hex', 'chimera', 'overflow'
+        self._atom_num_nondec_mode = (
+            None  # None (decimal until changes), 'hex', 'chimera', 'overflow'
+        )
         self._next_atom_number = 1
 
     def _reset_residue_numbers(self):
@@ -860,7 +905,9 @@
         # Start parsing fields from pdb line
         self.record_name = pdb_line[0:6].strip()
 
-        self.serial_number = _read_atom_number(pdb_line[6:11], pdbstructure=pdbstructure)
+        self.serial_number = _read_atom_number(
+            pdb_line[6:11], pdbstructure=pdbstructure
+        )
 
         self.name_with_spaces = pdb_line[12:16]
         alternate_location_indicator = pdb_line[16]
