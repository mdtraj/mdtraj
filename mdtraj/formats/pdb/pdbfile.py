##############################################################################
# MDTraj: A Python Library for Loading, Saving, and Manipulating
#         Molecular Dynamics Trajectories.
# Copyright 2012-2013 Stanford University and the Authors
#
# Authors: Peter Eastman, Robert McGibbon
# Contributors: Carlos Hernandez, Jason Swails
#
# MDTraj is free software: you can redistribute it and/or modify
# it under the terms of the GNU Lesser General Public License as
# published by the Free Software Foundation, either version 2.1
# of the License, or (at your option) any later version.
#
# This library is distributed in the hope that it will be useful,
# but WITHOUT ANY WARRANTY; without even the implied warranty of
# MERCHANTABILITY or FITNESS FOR A PARTICULAR PURPOSE.  See the
# GNU Lesser General Public License for more details.
#
# You should have received a copy of the GNU Lesser General Public
# License along with MDTraj. If not, see <http://www.gnu.org/licenses/>.
# Portions copyright (c) 2012 Stanford University and the Authors.
#
# Portions of this code originate from the OpenMM molecular simulation
# toolkit. Those portions are Copyright 2008-2012 Stanford University
# and Peter Eastman, and distributed under the following license:
#
# Permission is hereby granted, free of charge, to any person obtaining a
# copy of this software and associated documentation files (the "Software"),
# to deal in the Software without restriction, including without limitation
# the rights to use, copy, modify, merge, publish, distribute, sublicense,
# and/or sell copies of the Software, and to permit persons to whom the
# Software is furnished to do so, subject to the following conditions:
#
# The above copyright notice and this permission notice shall be included in
# all copies or substantial portions of the Software.
#
# THE SOFTWARE IS PROVIDED "AS IS", WITHOUT WARRANTY OF ANY KIND, EXPRESS OR
# IMPLIED, INCLUDING BUT NOT LIMITED TO THE WARRANTIES OF MERCHANTABILITY,
# FITNESS FOR A PARTICULAR PURPOSE AND NONINFRINGEMENT. IN NO EVENT SHALL
# THE AUTHORS, CONTRIBUTORS OR COPYRIGHT HOLDERS BE LIABLE FOR ANY CLAIM,
# DAMAGES OR OTHER LIABILITY, WHETHER IN AN ACTION OF CONTRACT, TORT OR
# OTHERWISE, ARISING FROM, OUT OF OR IN CONNECTION WITH THE SOFTWARE OR THE
# USE OR OTHER DEALINGS IN THE SOFTWARE.
##############################################################################

<<<<<<< HEAD

=======
import os
from datetime import date
>>>>>>> 2f72e42e
import gzip
import os
import warnings
import xml.etree.ElementTree as etree
from copy import copy, deepcopy
from datetime import date
from urllib.parse import urlparse, uses_netloc, uses_params, uses_relative
from urllib.request import urlopen

import numpy as np
from mdtraj import version
from mdtraj.core import element as elem
from mdtraj.core.topology import Topology
from mdtraj.formats.pdb.pdbstructure import PdbStructure
from mdtraj.formats.registry import FormatRegistry
<<<<<<< HEAD
from mdtraj.utils import cast_indices, ilen, in_units_of, open_maybe_zipped, six
=======
from mdtraj.core import element as elem
from io import StringIO
from mdtraj import version
import warnings
from urllib.request import urlopen
from urllib.parse import urlparse
from urllib.parse import (uses_relative, uses_netloc, uses_params)
>>>>>>> 2f72e42e

_VALID_URLS = set(uses_relative + uses_netloc + uses_params)
_VALID_URLS.discard("")

__all__ = ["load_pdb", "PDBTrajectoryFile"]

##############################################################################
# Code
##############################################################################


def _is_url(url):
    """Check to see if a URL has a valid protocol.
    from pandas/io.common.py Copyright 2014 Pandas Developers
    Used under the BSD licence
    """
    try:
        return urlparse(url).scheme in _VALID_URLS
    except (AttributeError, TypeError):
        return False


@FormatRegistry.register_loader(".pdb")
@FormatRegistry.register_loader(".pdb.gz")
def load_pdb(
    filename,
    stride=None,
    atom_indices=None,
    frame=None,
    no_boxchk=False,
    standard_names=True,
    top=None,
):
    """Load a RCSB Protein Data Bank file from disk.

    Parameters
    ----------
    filename : path-like
        Path to the PDB file on disk. The string could be a URL. Valid URL
        schemes include http and ftp.
    stride : int, default=None
        Only read every stride-th model from the file
    atom_indices : array_like, default=None
        If not None, then read only a subset of the atoms coordinates from the
        file. These indices are zero-based (not 1 based, as used by the PDB
        format). So if you want to load only the first atom in the file, you
        would supply ``atom_indices = np.array([0])``.
    frame : int, default=None
        Use this option to load only a single frame from a trajectory on disk.
        If frame is None, the default, the entire trajectory will be loaded.
        If supplied, ``stride`` will be ignored.
    no_boxchk : bool, default=False
        By default, a heuristic check based on the particle density will be
        performed to determine if the unit cell dimensions are absurd. If the
        particle density is >1000 atoms per nm^3, the unit cell will be
        discarded. This is done because all PDB files from RCSB contain a CRYST1
        record, even if there are no periodic boundaries, and dummy values are
        filled in instead. This check will filter out those false unit cells and
        avoid potential errors in geometry calculations. Set this variable to
        ``True`` in order to skip this heuristic check.
    standard_names : bool, default=True
        If True, non-standard atomnames and residuenames are standardized to conform
        with the current PDB format version. If set to false, this step is skipped.
    top : mdtraj.core.Topology, default=None
        if you give a topology as input the topology won't be parsed from the pdb file
        it saves time if you have to parse a big number of files

    Returns
    -------
    trajectory : md.Trajectory
        The resulting trajectory, as an md.Trajectory object.

    Examples
    --------
    >>> import mdtraj as md
    >>> pdb = md.load_pdb('2EQQ.pdb')
    >>> print(pdb)
    <mdtraj.Trajectory with 20 frames, 423 atoms at 0x110740a90>

    See Also
    --------
    mdtraj.PDBTrajectoryFile : Low level interface to PDB files
    """
    from mdtraj import Trajectory
<<<<<<< HEAD

    if not isinstance(filename, ((str,), os.PathLike)):
        raise TypeError(
            "filename must be of type string or path-like for load_pdb. "
            "you supplied %s" % type(filename),
        )
=======
    if not isinstance(filename, (str, os.PathLike)):
        raise TypeError('filename must be of type string or path-like for load_pdb. '
            'you supplied %s' % type(filename))
>>>>>>> 2f72e42e

    atom_indices = cast_indices(atom_indices)

    with PDBTrajectoryFile(filename, standard_names=standard_names, top=top) as f:
        atom_slice = slice(None) if atom_indices is None else atom_indices
        if frame is not None:
            coords = f.positions[[frame], atom_slice, :]
        else:
            coords = f.positions[::stride, atom_slice, :]
        assert coords.ndim == 3, "internal shape error"
        n_frames = len(coords)

        topology = f.topology
        if atom_indices is not None:
            # The input topology shouldn't be modified because
            # subset makes a copy inside the function
            topology = topology.subset(atom_indices)

        if f.unitcell_angles is not None and f.unitcell_lengths is not None:
            unitcell_lengths = np.array([f.unitcell_lengths] * n_frames)
            unitcell_angles = np.array([f.unitcell_angles] * n_frames)
        else:
            unitcell_lengths = None
            unitcell_angles = None

        in_units_of(coords, f.distance_unit, Trajectory._distance_unit, inplace=True)
        in_units_of(
            unitcell_lengths,
            f.distance_unit,
            Trajectory._distance_unit,
            inplace=True,
        )

    time = np.arange(len(coords))
    if frame is not None:
        time *= frame
    elif stride is not None:
        time *= stride

    traj = Trajectory(
        xyz=coords,
        time=time,
        topology=topology,
        unitcell_lengths=unitcell_lengths,
        unitcell_angles=unitcell_angles,
    )

    if not no_boxchk and traj.unitcell_lengths is not None:
        # Only one CRYST1 record is allowed, so only do this check for the first
        # frame. Some RCSB PDB files do not *really* have a unit cell, but still
        # have a CRYST1 record with a dummy definition. These boxes are usually
        # tiny (e.g., 1 A^3), so check that the particle density in the unit
        # cell is not absurdly high. Standard water density is ~55 M, which
        # yields a particle density ~100 atoms per cubic nm. It should be safe
        # to say that no particle density should exceed 10x that.
        particle_density = traj.top.n_atoms / traj.unitcell_volumes[0]
        if particle_density > 1000:
            warnings.warn(
                "Unlikely unit cell vectors detected in PDB file likely "
                "resulting from a dummy CRYST1 record. Discarding unit "
                "cell vectors.",
                category=UserWarning,
            )
            traj._unitcell_lengths = traj._unitcell_angles = None

    return traj


@FormatRegistry.register_fileobject(".pdb")
@FormatRegistry.register_fileobject(".pdb.gz")
class PDBTrajectoryFile:
    """Interface for reading and writing Protein Data Bank (PDB) files

    Parameters
    ----------
    filename : path-like
        The filename to open. A path to a file on disk.
    mode : {'r', 'w'}
        The mode in which to open the file, either 'r' for read or 'w' for write.
    force_overwrite : bool
        If opened in write mode, and a file by the name of `filename` already
        exists on disk, should we overwrite it?
    standard_names : bool, default=True
        If True, non-standard atomnames and residuenames are standardized to conform
        with the current PDB format version. If set to false, this step is skipped.
    top : mdtraj.core.Topology, default=None
        if you give a topology as input the topology won't be parsed from the pdb file
        it saves time if you have to parse a big number of files

    Attributes
    ----------
    positions : np.ndarray, shape=(n_frames, n_atoms, 3)
    topology : mdtraj.Topology
    closed : bool

    Notes
    -----
    When writing pdb files, mdtraj follows the PDB3.0 standard as closely as
    possible. During *reading* however, we try to be more lenient. For instance,
    we will parse common nonstandard atom names during reading, and convert them
    into the standard names. The replacement table used by mdtraj is at
    {mdtraj_source}/formats/pdb/data/pdbNames.xml.

    See Also
    --------
    mdtraj.load_pdb : High-level wrapper that returns a ``md.Trajectory``
    """

    distance_unit = "angstroms"
    _residueNameReplacements = {}
    _atomNameReplacements = {}
    _chain_names = [chr(ord("A") + i) for i in range(26)]

    def __init__(
        self,
        filename,
        mode="r",
        force_overwrite=True,
        standard_names=True,
        top=None,
    ):
        self._open = False
        self._file = None
        self._topology = top
        self._positions = None
        self._mode = mode
        self._last_topology = None
        self._standard_names = standard_names

        if mode == "r":
            PDBTrajectoryFile._loadNameReplacementTables()

            if _is_url(filename):
                self._file = urlopen(filename)
<<<<<<< HEAD
                if filename.lower().endswith(".gz"):
                    self._file = gzip.GzipFile(fileobj=self._file)
                self._file = six.StringIO(self._file.read().decode("utf-8"))
=======
                if filename.lower().endswith('.gz'):
                    self._file = gzip.GzipFile(fileobj=self._file)
                self._file = StringIO(self._file.read().decode('utf-8'))
>>>>>>> 2f72e42e
            else:
                self._file = open_maybe_zipped(filename, "r")

            self._read_models()
        elif mode == "w":
            self._header_written = False
            self._footer_written = False
            self._file = open_maybe_zipped(filename, "w", force_overwrite)
        else:
            raise ValueError("invalid mode: %s" % mode)

        self._open = True

    def write(
        self,
        positions,
        topology,
        modelIndex=None,
        unitcell_lengths=None,
        unitcell_angles=None,
        bfactors=None,
    ):
        """Write a PDB file to disk

        Parameters
        ----------
        positions : array_like
            The list of atomic positions to write.
        topology : mdtraj.Topology
            The Topology defining the model to write.
        modelIndex : {int, None}
            If not None, the model will be surrounded by MODEL/ENDMDL records
            with this index
        unitcell_lengths : {tuple, None}
            Lengths of the three unit cell vectors, or None for a non-periodic system
        unitcell_angles : {tuple, None}
            Angles between the three unit cell vectors, or None for a non-periodic system
        bfactors : array_like, default=None, shape=(n_atoms,)
            Save bfactors with pdb file. Should contain a single number for
            each atom in the topology
        """
        if not self._mode == "w":
            raise ValueError("file not opened for writing")
        if not self._header_written:
            self._write_header(unitcell_lengths, unitcell_angles)
            self._header_written = True

        if ilen(topology.atoms) != len(positions):
            raise ValueError("The number of positions must match the number of atoms")
        if np.any(np.isnan(positions)):
            raise ValueError("Particle position is NaN")
        if np.any(np.isinf(positions)):
            raise ValueError("Particle position is infinite")

        self._last_topology = topology  # Hack to save the topology of the last frame written, allows us to output CONECT entries in write_footer()

        if bfactors is None:
            bfactors = [f"{0.0:5.2f}"] * len(positions)
        else:
            if (np.max(bfactors) >= 100) or (np.min(bfactors) <= -10):
                raise ValueError("bfactors must be in (-10, 100)")

            bfactors = [f"{b:5.2f}" for b in bfactors]

        atomIndex = 1
        posIndex = 0
        if modelIndex is not None:
            print("MODEL     %4d" % modelIndex, file=self._file)
        for chainIndex, chain in enumerate(topology.chains):
            if not chain.chain_id:
                chainName = self._chain_names[chainIndex % len(self._chain_names)]
            else:
                chainName = chain.chain_id[0:1]
            residues = list(chain.residues)
            for resIndex, res in enumerate(residues):
                if len(res.name) > 3:
                    resName = res.name[:3]
                else:
                    resName = res.name
                for atom in res.atoms:
                    if (
                        len(atom.name) < 4
                        and atom.name[:1].isalpha()
                        and (atom.element is None or len(atom.element.symbol) < 2)
                    ):
                        atomName = " " + atom.name
                    elif len(atom.name) > 4:
                        atomName = atom.name[:4]
                    else:
                        atomName = atom.name
                    coords = positions[posIndex]
                    if atom.element is not None:
                        symbol = atom.element.symbol
                    else:
                        symbol = " "
                    if atom.serial is not None and len(topology._chains) < 2:
                        # We can't do this for more than 1 chain
                        # to prevent issue 1611
                        atomSerial = atom.serial
                    else:
                        atomSerial = atomIndex
                    line = (
                        "ATOM  %5d %-4s %3s %1s%4d    %s%s%s  1.00 %5s      %-4s%2s  "
                        % (  # Right-justify atom symbol
                            atomSerial % 100000,
                            atomName,
                            resName,
                            chainName,
                            (res.resSeq) % 10000,
                            _format_83(coords[0]),
                            _format_83(coords[1]),
                            _format_83(coords[2]),
                            bfactors[posIndex],
                            atom.segment_id[:4],
                            symbol[-2:],
                        )
                    )
                    assert len(line) == 80, "Fixed width overflow detected"
                    print(line, file=self._file)
                    posIndex += 1
                    atomIndex += 1
                if resIndex == len(residues) - 1:
                    print(
                        "TER   %5d      %3s %s%4d"
                        % (atomSerial + 1, resName, chainName, res.resSeq),
                        file=self._file,
                    )
                    atomIndex += 1

        if modelIndex is not None:
            print("ENDMDL", file=self._file)

    def _write_header(self, unitcell_lengths, unitcell_angles, write_metadata=True):
        """Write out the header for a PDB file.

        Parameters
        ----------
        unitcell_lengths : {tuple, None}
            The lengths of the three unitcell vectors, ``a``, ``b``, ``c``
        unitcell_angles : {tuple, None}
            The angles between the three unitcell vectors, ``alpha``,
            ``beta``, ``gamma``
        """
        if not self._mode == "w":
            raise ValueError("file not opened for writing")

        if unitcell_lengths is None and unitcell_angles is None:
            return
        if unitcell_lengths is not None and unitcell_angles is not None:
            if not len(unitcell_lengths) == 3:
                raise ValueError("unitcell_lengths must be length 3")
            if not len(unitcell_angles) == 3:
                raise ValueError("unitcell_angles must be length 3")
        else:
            raise ValueError(
                "either unitcell_lengths and unitcell_angles"
                "should both be spefied, or neither",
            )

        box = list(unitcell_lengths) + list(unitcell_angles)
        assert len(box) == 6

        if write_metadata:
            print(
                "REMARK   1 CREATED WITH MDTraj %s, %s"
                % (version.version, str(date.today())),
                file=self._file,
            )
        print(
            "CRYST1%9.3f%9.3f%9.3f%7.2f%7.2f%7.2f P 1           1 " % tuple(box),
            file=self._file,
        )

    def _write_footer(self):
        if not self._mode == "w":
            raise ValueError("file not opened for writing")

        # Identify bonds that should be listed as CONECT records.
        standardResidues = [
            "ALA",
            "ASN",
            "CYS",
            "GLU",
            "HIS",
            "LEU",
            "MET",
            "PRO",
            "THR",
            "TYR",
            "ARG",
            "ASP",
            "GLN",
            "GLY",
            "ILE",
            "LYS",
            "PHE",
            "SER",
            "TRP",
            "VAL",
            "A",
            "G",
            "C",
            "U",
            "I",
            "DA",
            "DG",
            "DC",
            "DT",
            "DI",
            "HOH",
        ]
        conectBonds = []
        if self._last_topology is not None:
            for atom1, atom2 in self._last_topology.bonds:
                if (
                    atom1.residue.name not in standardResidues
                    or atom2.residue.name not in standardResidues
                ):
                    conectBonds.append((atom1, atom2))
                elif (
                    atom1.name == "SG"
                    and atom2.name == "SG"
                    and atom1.residue.name == "CYS"
                    and atom2.residue.name == "CYS"
                ):
                    conectBonds.append((atom1, atom2))
        if len(conectBonds) > 0:
            # Work out the index used in the PDB file for each atom.

            atomIndex = {}
            nextAtomIndex = 0
            prevChain = None
            for chain in self._last_topology.chains:
                for atom in chain.atoms:
                    if atom.residue.chain != prevChain:
                        nextAtomIndex += 1
                        prevChain = atom.residue.chain
                    atomIndex[atom] = nextAtomIndex
                    nextAtomIndex += 1

            # Record which other atoms each atom is bonded to.

            atomBonds = {}
            for atom1, atom2 in conectBonds:
                index1 = atomIndex[atom1]
                index2 = atomIndex[atom2]
                if index1 not in atomBonds:
                    atomBonds[index1] = []
                if index2 not in atomBonds:
                    atomBonds[index2] = []
                atomBonds[index1].append(index2)
                atomBonds[index2].append(index1)

            # Write the CONECT records.

            for index1 in sorted(atomBonds):
                bonded = atomBonds[index1]
                while len(bonded) > 4:
                    print(
                        "CONECT%5d%5d%5d%5d"
                        % (index1, bonded[0], bonded[1], bonded[2]),
                        file=self._file,
                    )
                    del bonded[:4]
                line = "CONECT%5d" % index1
                for index2 in bonded:
                    line = "%s%5d" % (line, index2)
                print(line, file=self._file)
        print("END", file=self._file)
        self._footer_written = True

    @classmethod
    def set_chain_names(cls, values):
        """Set the cycle of chain names used when writing PDB files

        When writing PDB files, PDBTrajectoryFile translates each chain's
        index into a name -- the name is what's written in the file. By
        default, chains are named with the letters A-Z.

        Parameters
        ----------
        values : list
            A list of chacters (strings of length 1) that the PDB writer will
            cycle through to choose chain names.
        """
        for item in values:
            if not isinstance(item, str) and len(item) == 1:
<<<<<<< HEAD
                raise TypeError("Names must be a single character string")
=======
                raise TypeError('Names must be a single character string')
>>>>>>> 2f72e42e
        cls._chain_names = values

    @property
    def positions(self):
        """The cartesian coordinates of all of the atoms in each frame. Available when a file is opened in mode='r'"""
        return self._positions

    @property
    def topology(self):
        """The topology from this PDB file. Available when a file is opened in mode='r'"""
        return self._topology

    @property
    def unitcell_lengths(self):
        "The unitcell lengths (3-tuple) in this PDB file. May be None"
        return self._unitcell_lengths

    @property
    def unitcell_angles(self):
        "The unitcell angles (3-tuple) in this PDB file. May be None"
        return self._unitcell_angles

    @property
    def closed(self):
        "Whether the file is closed"
        return not self._open

    def close(self):
        "Close the PDB file"
        if self._mode == "w" and not self._footer_written:
            self._write_footer()
        if self._open:
            self._file.close()
        self._open = False

    def _read_models(self):
        if not self._mode == "r":
            raise ValueError("file not opened for reading")

        pdb = PdbStructure(self._file, load_all_models=True)

        # load all of the positions (from every model)
        _positions = []
        for model in pdb.iter_models(use_all_models=True):
            coords = []
            for chain in model.iter_chains():
                for residue in chain.iter_residues():
                    for atom in residue.atoms:
                        coords.append(atom.get_position())
            _positions.append(coords)

        if not all(len(f) == len(_positions[0]) for f in _positions):
            raise ValueError(
                "PDB Error: All MODELs must contain the same number of ATOMs",
            )

        self._positions = np.array(_positions)

        ## The atom positions read from the PDB file
        self._unitcell_lengths = pdb.get_unit_cell_lengths()
        self._unitcell_angles = pdb.get_unit_cell_angles()

        # Load the topology if None is given
        if self._topology is None:
            self._topology = Topology()

            atomByNumber = {}
            for chain in pdb.iter_chains():
                c = self._topology.add_chain(chain.chain_id)
                for residue in chain.iter_residues():
                    resName = residue.get_name()
                    if (
                        resName in PDBTrajectoryFile._residueNameReplacements
                        and self._standard_names
                    ):
                        resName = PDBTrajectoryFile._residueNameReplacements[resName]
                    r = self._topology.add_residue(
                        resName,
                        c,
                        residue.number,
                        residue.segment_id,
                    )
                    if (
                        resName in PDBTrajectoryFile._atomNameReplacements
                        and self._standard_names
                    ):
                        atomReplacements = PDBTrajectoryFile._atomNameReplacements[
                            resName
                        ]
                    else:
                        atomReplacements = {}
                    for atom in residue.atoms:
                        atomName = atom.get_name()
                        if atomName in atomReplacements:
                            atomName = atomReplacements[atomName]
                        atomName = atomName.strip()
                        element = atom.element
                        if element is None:
                            element = PDBTrajectoryFile._guess_element(
                                atomName,
                                residue.name,
                                len(residue),
                            )

                        newAtom = self._topology.add_atom(
                            atomName,
                            element,
                            r,
                            serial=atom.serial_number,
                        )
                        atomByNumber[atom.serial_number] = newAtom

            self._topology.create_standard_bonds()
            self._topology.create_disulfide_bonds(self.positions[0])

            # Add bonds based on CONECT records.
            connectBonds = []
            for connect in pdb.models[-1].connects:
                i = connect[0]
                for j in connect[1:]:
                    if i in atomByNumber and j in atomByNumber:
                        connectBonds.append((atomByNumber[i], atomByNumber[j]))
            if len(connectBonds) > 0:
                # Only add bonds that don't already exist.
                existingBonds = set(self._topology.bonds)
                for bond in connectBonds:
                    if (
                        bond not in existingBonds
                        and (bond[1], bond[0]) not in existingBonds
                    ):
                        self._topology.add_bond(bond[0], bond[1])
                        existingBonds.add(bond)

    @staticmethod
    def _loadNameReplacementTables():
        """Load the list of atom and residue name replacements."""
        if len(PDBTrajectoryFile._residueNameReplacements) == 0:
            tree = etree.parse(
                os.path.join(os.path.dirname(__file__), "data", "pdbNames.xml"),
            )
            allResidues = {}
            proteinResidues = {}
            nucleicAcidResidues = {}
            for residue in tree.getroot().findall("Residue"):
                name = residue.attrib["name"]
                if name == "All":
                    PDBTrajectoryFile._parseResidueAtoms(residue, allResidues)
                elif name == "Protein":
                    PDBTrajectoryFile._parseResidueAtoms(residue, proteinResidues)
                elif name == "Nucleic":
                    PDBTrajectoryFile._parseResidueAtoms(residue, nucleicAcidResidues)
            for atom in allResidues:
                proteinResidues[atom] = allResidues[atom]
                nucleicAcidResidues[atom] = allResidues[atom]
            for residue in tree.getroot().findall("Residue"):
                name = residue.attrib["name"]
                for id in residue.attrib:
                    if id == "name" or id.startswith("alt"):
                        PDBTrajectoryFile._residueNameReplacements[
                            residue.attrib[id]
                        ] = name
                if "type" not in residue.attrib:
                    atoms = copy(allResidues)
                elif residue.attrib["type"] == "Protein":
                    atoms = copy(proteinResidues)
                elif residue.attrib["type"] == "Nucleic":
                    atoms = copy(nucleicAcidResidues)
                else:
                    atoms = copy(allResidues)
                PDBTrajectoryFile._parseResidueAtoms(residue, atoms)
                PDBTrajectoryFile._atomNameReplacements[name] = atoms

    @staticmethod
    def _guess_element(atom_name, residue_name, residue_length):
        "Try to guess the element name"

        upper = atom_name.upper()
        if upper.startswith("CL"):
            element = elem.chlorine
        elif upper.startswith("NA"):
            element = elem.sodium
        elif upper.startswith("MG"):
            element = elem.magnesium
        elif upper.startswith("BE"):
            element = elem.beryllium
        elif upper.startswith("LI"):
            element = elem.lithium
        elif upper.startswith("K"):
            element = elem.potassium
        elif upper.startswith("ZN"):
            element = elem.zinc
        elif residue_length == 1 and upper.startswith("CA"):
            element = elem.calcium

        # TJL has edited this. There are a few issues here. First,
        # parsing for the element is non-trivial, so I do my best
        # below. Second, there is additional parsing code in
        # pdbstructure.py, and I am unsure why it doesn't get used
        # here...
        elif residue_length > 1 and upper.startswith("CE"):
            element = elem.carbon  # (probably) not Celenium...
        elif residue_length > 1 and upper.startswith("CD"):
            element = elem.carbon  # (probably) not Cadmium...
        elif residue_name in ["TRP", "ARG", "GLN", "HIS"] and upper.startswith("NE"):
            element = elem.nitrogen  # (probably) not Neon...
        elif residue_name in ["ASN"] and upper.startswith("ND"):
            element = elem.nitrogen  # (probably) not ND...
        elif residue_name == "CYS" and upper.startswith("SG"):
            element = elem.sulfur  # (probably) not SG...
        else:
            try:
                element = elem.get_by_symbol(atom_name[0])
            except KeyError:
                try:
                    symbol = (
                        atom_name[0:2]
                        .strip()
                        .rstrip("AB0123456789")
                        .lstrip("0123456789")
                    )
                    element = elem.get_by_symbol(symbol)
                except KeyError:
                    element = None

        return element

    @staticmethod
    def _parseResidueAtoms(residue, map):
        for atom in residue.findall("Atom"):
            name = atom.attrib["name"]
            for id in atom.attrib:
                map[atom.attrib[id]] = name

    def __del__(self):
        self.close()

    def __enter__(self):
        return self

    def __exit__(self, *exc_info):
        self.close()

    def __len__(self):
        "Number of frames in the file"
        if str(self._mode) != "r":
            raise NotImplementedError('len() only available in mode="r" currently')
        if not self._open:
            raise ValueError("I/O operation on closed file")
        return len(self._positions)


def _format_83(f):
    """Format a single float into a string of width 8, with ideally 3 decimal
    places of precision. If the number is a little too large, we can
    gracefully degrade the precision by lopping off some of the decimal
    places. If it's much too large, we throw a ValueError"""
    if -999.999 < f < 9999.999:
        return "%8.3f" % f
    if -9999999 < f < 99999999:
        return ("%8.3f" % f)[:8]
    raise ValueError(
        'coordinate "%s" could not be represnted ' "in a width-8 field" % f,
    )<|MERGE_RESOLUTION|>--- conflicted
+++ resolved
@@ -43,38 +43,24 @@
 # USE OR OTHER DEALINGS IN THE SOFTWARE.
 ##############################################################################
 
-<<<<<<< HEAD
-
-=======
 import os
 from datetime import date
->>>>>>> 2f72e42e
 import gzip
 import os
 import warnings
 import xml.etree.ElementTree as etree
 from copy import copy, deepcopy
-from datetime import date
-from urllib.parse import urlparse, uses_netloc, uses_params, uses_relative
-from urllib.request import urlopen
-
-import numpy as np
-from mdtraj import version
-from mdtraj.core import element as elem
+from mdtraj.formats.pdb.pdbstructure import PdbStructure
 from mdtraj.core.topology import Topology
-from mdtraj.formats.pdb.pdbstructure import PdbStructure
+from mdtraj.utils import ilen, cast_indices, in_units_of, open_maybe_zipped
 from mdtraj.formats.registry import FormatRegistry
-<<<<<<< HEAD
-from mdtraj.utils import cast_indices, ilen, in_units_of, open_maybe_zipped, six
-=======
 from mdtraj.core import element as elem
 from io import StringIO
 from mdtraj import version
 import warnings
 from urllib.request import urlopen
 from urllib.parse import urlparse
-from urllib.parse import (uses_relative, uses_netloc, uses_params)
->>>>>>> 2f72e42e
+from urllib.parse import uses_relative, uses_netloc, uses_params
 
 _VALID_URLS = set(uses_relative + uses_netloc + uses_params)
 _VALID_URLS.discard("")
@@ -159,18 +145,12 @@
     mdtraj.PDBTrajectoryFile : Low level interface to PDB files
     """
     from mdtraj import Trajectory
-<<<<<<< HEAD
-
-    if not isinstance(filename, ((str,), os.PathLike)):
+
+    if not isinstance(filename, (str, os.PathLike)):
         raise TypeError(
             "filename must be of type string or path-like for load_pdb. "
-            "you supplied %s" % type(filename),
+            "you supplied %s" % type(filename)
         )
-=======
-    if not isinstance(filename, (str, os.PathLike)):
-        raise TypeError('filename must be of type string or path-like for load_pdb. '
-            'you supplied %s' % type(filename))
->>>>>>> 2f72e42e
 
     atom_indices = cast_indices(atom_indices)
 
@@ -305,15 +285,9 @@
 
             if _is_url(filename):
                 self._file = urlopen(filename)
-<<<<<<< HEAD
                 if filename.lower().endswith(".gz"):
                     self._file = gzip.GzipFile(fileobj=self._file)
-                self._file = six.StringIO(self._file.read().decode("utf-8"))
-=======
-                if filename.lower().endswith('.gz'):
-                    self._file = gzip.GzipFile(fileobj=self._file)
-                self._file = StringIO(self._file.read().decode('utf-8'))
->>>>>>> 2f72e42e
+                self._file = StringIO(self._file.read().decode("utf-8"))
             else:
                 self._file = open_maybe_zipped(filename, "r")
 
@@ -601,11 +575,7 @@
         """
         for item in values:
             if not isinstance(item, str) and len(item) == 1:
-<<<<<<< HEAD
                 raise TypeError("Names must be a single character string")
-=======
-                raise TypeError('Names must be a single character string')
->>>>>>> 2f72e42e
         cls._chain_names = values
 
     @property
