##############################################################################
# MDTraj: A Python Library for Loading, Saving, and Manipulating
#         Molecular Dynamics Trajectories.
# Copyright 2012-2013 Stanford University and the Authors
#
# Authors: Peter Eastman, Robert McGibbon
# Contributors: Carlos Hernandez, Jason Swails
#
# MDTraj is free software: you can redistribute it and/or modify
# it under the terms of the GNU Lesser General Public License as
# published by the Free Software Foundation, either version 2.1
# of the License, or (at your option) any later version.
#
# This library is distributed in the hope that it will be useful,
# but WITHOUT ANY WARRANTY; without even the implied warranty of
# MERCHANTABILITY or FITNESS FOR A PARTICULAR PURPOSE.  See the
# GNU Lesser General Public License for more details.
#
# You should have received a copy of the GNU Lesser General Public
# License along with MDTraj. If not, see <http://www.gnu.org/licenses/>.
# Portions copyright (c) 2012 Stanford University and the Authors.
#
# Portions of this code originate from the OpenMM molecular simulation
# toolkit. Those portions are Copyright 2008-2012 Stanford University
# and Peter Eastman, and distributed under the following license:
#
# Permission is hereby granted, free of charge, to any person obtaining a
# copy of this software and associated documentation files (the "Software"),
# to deal in the Software without restriction, including without limitation
# the rights to use, copy, modify, merge, publish, distribute, sublicense,
# and/or sell copies of the Software, and to permit persons to whom the
# Software is furnished to do so, subject to the following conditions:
#
# The above copyright notice and this permission notice shall be included in
# all copies or substantial portions of the Software.
#
# THE SOFTWARE IS PROVIDED "AS IS", WITHOUT WARRANTY OF ANY KIND, EXPRESS OR
# IMPLIED, INCLUDING BUT NOT LIMITED TO THE WARRANTIES OF MERCHANTABILITY,
# FITNESS FOR A PARTICULAR PURPOSE AND NONINFRINGEMENT. IN NO EVENT SHALL
# THE AUTHORS, CONTRIBUTORS OR COPYRIGHT HOLDERS BE LIABLE FOR ANY CLAIM,
# DAMAGES OR OTHER LIABILITY, WHETHER IN AN ACTION OF CONTRACT, TORT OR
# OTHERWISE, ARISING FROM, OUT OF OR IN CONNECTION WITH THE SOFTWARE OR THE
# USE OR OTHER DEALINGS IN THE SOFTWARE.
##############################################################################

import gzip
import os
import warnings
import xml.etree.ElementTree as etree
from copy import copy
from datetime import date
from io import StringIO
from urllib.parse import urlparse, uses_netloc, uses_params, uses_relative
from urllib.request import urlopen

import numpy as np

import mdtraj
from mdtraj.core import element as elem
from mdtraj.core.topology import Topology
from mdtraj.formats.pdb.pdbstructure import PdbStructure
from mdtraj.formats.registry import FormatRegistry
from mdtraj.utils import cast_indices, ilen, in_units_of, open_maybe_zipped

_VALID_URLS = set(uses_relative + uses_netloc + uses_params)
_VALID_URLS.discard("")

__all__ = ["load_pdb", "PDBTrajectoryFile"]


def _is_url(url):
    """Check to see if a URL has a valid protocol.
    from pandas/io.common.py Copyright 2014 Pandas Developers
    Used under the BSD licence
    """
    try:
        return urlparse(url).scheme in _VALID_URLS
    except (AttributeError, TypeError):
        return False


@FormatRegistry.register_loader(".pdb")
@FormatRegistry.register_loader(".pdb.gz")
def load_pdb(
    filename,
    stride=None,
    atom_indices=None,
    frame=None,
    no_boxchk=False,
    standard_names=True,
    top=None,
):
    """Load a RCSB Protein Data Bank file from disk.

    Parameters
    ----------
    filename : path-like
        Path to the PDB file on disk. The string could be a URL. Valid URL
        schemes include http and ftp.
    stride : int, default=None
        Only read every stride-th model from the file
    atom_indices : array_like, default=None
        If not None, then read only a subset of the atoms coordinates from the
        file. These indices are zero-based (not 1 based, as used by the PDB
        format). So if you want to load only the first atom in the file, you
        would supply ``atom_indices = np.array([0])``.
    frame : int, default=None
        Use this option to load only a single frame from a trajectory on disk.
        If frame is None, the default, the entire trajectory will be loaded.
        If supplied, ``stride`` will be ignored.
    no_boxchk : bool, default=False
        By default, a heuristic check based on the particle density will be
        performed to determine if the unit cell dimensions are absurd. If the
        particle density is >1000 atoms per nm^3, the unit cell will be
        discarded. This is done because all PDB files from RCSB contain a CRYST1
        record, even if there are no periodic boundaries, and dummy values are
        filled in instead. This check will filter out those false unit cells and
        avoid potential errors in geometry calculations. Set this variable to
        ``True`` in order to skip this heuristic check.
    standard_names : bool, default=True
        If True, non-standard atomnames and residuenames are standardized to conform
        with the current PDB format version. If set to false, this step is skipped.
    top : mdtraj.core.Topology, default=None
        if you give a topology as input the topology won't be parsed from the pdb file
        it saves time if you have to parse a big number of files

    Returns
    -------
    trajectory : md.Trajectory
        The resulting trajectory, as an md.Trajectory object.

    Examples
    --------
    >>> import mdtraj as md
    >>> pdb = md.load_pdb('2EQQ.pdb')
    >>> print(pdb)
    <mdtraj.Trajectory with 20 frames, 423 atoms at 0x110740a90>

    See Also
    --------
    mdtraj.PDBTrajectoryFile : Low level interface to PDB files
    """
    from mdtraj import Trajectory

    if not isinstance(filename, (str, os.PathLike)):
        raise TypeError(
            "filename must be of type string or path-like for load_pdb. " "you supplied %s" % type(filename),
        )

    atom_indices = cast_indices(atom_indices)

    with PDBTrajectoryFile(filename, standard_names=standard_names, top=top) as f:
        atom_slice = slice(None) if atom_indices is None else atom_indices
        if frame is not None:
            coords = f.positions[[frame], atom_slice, :]
        else:
            coords = f.positions[::stride, atom_slice, :]
        assert coords.ndim == 3, "internal shape error"
        n_frames = len(coords)
        bfactors = f.bfactors

        topology = f.topology
        if atom_indices is not None:
            # The input topology shouldn't be modified because
            # subset makes a copy inside the function
            topology = topology.subset(atom_indices)

        if f.unitcell_angles is not None and f.unitcell_lengths is not None:
            unitcell_lengths = np.array([f.unitcell_lengths] * n_frames)
            unitcell_angles = np.array([f.unitcell_angles] * n_frames)
        else:
            unitcell_lengths = None
            unitcell_angles = None

        in_units_of(coords, f.distance_unit, Trajectory._distance_unit, inplace=True)
        in_units_of(
            unitcell_lengths,
            f.distance_unit,
            Trajectory._distance_unit,
            inplace=True,
        )

    time = np.arange(len(coords))
    if frame is not None:
        time *= frame
    elif stride is not None:
        time *= stride

<<<<<<< HEAD
    traj = Trajectory(xyz=coords, time=time, topology=topology,
                      unitcell_lengths=unitcell_lengths,
                      unitcell_angles=unitcell_angles)
    if bfactors is not None:
        traj.bfactors = bfactors
=======
    traj = Trajectory(
        xyz=coords,
        time=time,
        topology=topology,
        unitcell_lengths=unitcell_lengths,
        unitcell_angles=unitcell_angles,
    )
>>>>>>> bc0d5391

    if not no_boxchk and traj.unitcell_lengths is not None:
        # Only one CRYST1 record is allowed, so only do this check for the first
        # frame. Some RCSB PDB files do not *really* have a unit cell, but still
        # have a CRYST1 record with a dummy definition. These boxes are usually
        # tiny (e.g., 1 A^3), so check that the particle density in the unit
        # cell is not absurdly high. Standard water density is ~55 M, which
        # yields a particle density ~100 atoms per cubic nm. It should be safe
        # to say that no particle density should exceed 10x that.
        if traj.unitcell_volumes[0] > 0:
            particle_density = traj.top.n_atoms / traj.unitcell_volumes[0]
        else:  # If calculated unitcell_volume is 0 (or invalid)
            particle_density = traj.top.n_atoms  # Infinite density.
        if particle_density > 1000:
            warnings.warn(
                "Unlikely unit cell vectors detected in PDB file likely "
                "resulting from a dummy CRYST1 record. Discarding unit "
                "cell vectors.",
                category=UserWarning,
            )
            traj._unitcell_lengths = traj._unitcell_angles = None

    return traj


@FormatRegistry.register_fileobject(".pdb")
@FormatRegistry.register_fileobject(".pdb.gz")
class PDBTrajectoryFile:
    """Interface for reading and writing Protein Data Bank (PDB) files

    Parameters
    ----------
    filename : path-like
        The filename to open. A path to a file on disk.
    mode : {'r', 'w'}
        The mode in which to open the file, either 'r' for read or 'w' for write.
    force_overwrite : bool
        If opened in write mode, and a file by the name of `filename` already
        exists on disk, should we overwrite it?
    standard_names : bool, default=True
        If True, non-standard atomnames and residuenames are standardized to conform
        with the current PDB format version. If set to false, this step is skipped.
    top : mdtraj.core.Topology, default=None
        if you give a topology as input the topology won't be parsed from the pdb file
        it saves time if you have to parse a big number of files

    Attributes
    ----------
    positions : np.ndarray, shape=(n_frames, n_atoms, 3)
    topology : mdtraj.Topology
    closed : bool

    Notes
    -----
    When writing pdb files, mdtraj follows the PDB3.0 standard as closely as
    possible. During *reading* however, we try to be more lenient. For instance,
    we will parse common nonstandard atom names during reading, and convert them
    into the standard names. The replacement table used by mdtraj is at
    {mdtraj_source}/formats/pdb/data/pdbNames.xml.

    See Also
    --------
    mdtraj.load_pdb : High-level wrapper that returns a ``md.Trajectory``
    """

    distance_unit = "angstroms"
    _residueNameReplacements = {}
    _atomNameReplacements = {}
    _chain_names = [chr(ord("A") + i) for i in range(26)]

    def __init__(
        self,
        filename,
        mode="r",
        force_overwrite=True,
        standard_names=True,
        top=None,
    ):
        self._open = False
        self._file = None
        self._topology = top
        self._positions = None
        self._bfactors = None
        self._mode = mode
        self._last_topology = None
        self._standard_names = standard_names

        if mode == "r":
            PDBTrajectoryFile._loadNameReplacementTables()

            if _is_url(filename):
                self._file = urlopen(filename)
                if filename.lower().endswith(".gz"):
                    self._file = gzip.GzipFile(fileobj=self._file)
                self._file = StringIO(self._file.read().decode("utf-8"))
            else:
                self._file = open_maybe_zipped(filename, "r")

            self._read_models()
        elif mode == "w":
            self._header_written = False
            self._footer_written = False
            self._file = open_maybe_zipped(filename, "w", force_overwrite)
        else:
            raise ValueError("invalid mode: %s" % mode)

        self._open = True

    def write(
        self,
        positions,
        topology,
        modelIndex=None,
        unitcell_lengths=None,
        unitcell_angles=None,
        bfactors=None,
        ter=True,
        header=True,
    ):
        """Write a PDB file to disk

        Parameters
        ----------
        positions : array_like
            The list of atomic positions to write.
        topology : mdtraj.Topology
            The Topology defining the model to write.
        modelIndex : {int, None}
            If not None, the model will be surrounded by MODEL/ENDMDL records
            with this index
        unitcell_lengths : {tuple, None}
            Lengths of the three unit cell vectors, or None for a non-periodic system
        unitcell_angles : {tuple, None}
            Angles between the three unit cell vectors, or None for a non-periodic system
        bfactors : array_like, default=None, shape=(n_atoms,)
            Save bfactors with pdb file. Should contain a single number for
            each atom in the topology
        ter : bool, default=True
            Include TER lines in pdb to indicate end of a chain of residues. This is useful
            if you need to keep atom numbers consistent.
        header : bool, default=True
            Include header in pdb. Useful if you want the extra output, but sometimes prevent
            programs from running smoothly.
        """
        if not self._mode == "w":
            raise ValueError("file not opened for writing")
        if not self._header_written:
            self._write_header(unitcell_lengths, unitcell_angles)
            self._header_written = True

        if ilen(topology.atoms) != len(positions):
            raise ValueError("The number of positions must match the number of atoms")
        if np.any(np.isnan(positions)):
            raise ValueError("Particle position is NaN")
        if np.any(np.isinf(positions)):
            raise ValueError("Particle position is infinite")

        # Saving this for writing footer
        self.ter = ter

        # Hack to save the topology of the last frame written, allows us to
        # output CONECT entries in write_footer()
        self._last_topology = topology

        if bfactors is None:
<<<<<<< HEAD
            bfactors = ['{0:6.2f}'.format(0.0)] * len(positions)
=======
            bfactors = [f"{0.0:5.2f}"] * len(positions)
>>>>>>> bc0d5391
        else:
            if (np.max(bfactors) >= 1000) or (np.min(bfactors) <= -10):
                raise ValueError("bfactors must be in (-10, 1000)")

<<<<<<< HEAD
            bfactors = ['{0:6.2f}'.format(b) for b in bfactors]
=======
            bfactors = [f"{b:5.2f}" for b in bfactors]
>>>>>>> bc0d5391

        atomIndex = 1
        posIndex = 0
        if header and modelIndex is not None:
            print("MODEL     %4d" % modelIndex, file=self._file)
        for chainIndex, chain in enumerate(topology.chains):
            if not chain.chain_id:
                chainName = self._chain_names[chainIndex % len(self._chain_names)]
            else:
                chainName = chain.chain_id[0:1]
            residues = list(chain.residues)
            for resIndex, res in enumerate(residues):
                if len(res.name) > 3:
                    resName = res.name[:3]
                else:
                    resName = res.name
                for atom in res.atoms:
                    if (
                        len(atom.name) < 4
                        and atom.name[:1].isalpha()
                        and (atom.element is None or len(atom.element.symbol) < 2)
                    ):
                        atomName = " " + atom.name
                    elif len(atom.name) > 4:
                        atomName = atom.name[:4]
                    else:
                        atomName = atom.name
                    coords = positions[posIndex]
                    if atom.element is not None:
                        symbol = atom.element.symbol
                    else:
                        symbol = " "
                    if atom.serial is not None and len(topology._chains) < 2:
                        # We can't do this for more than 1 chain
                        # to prevent issue 1611
                        atomSerial = atom.serial
                    else:
                        atomSerial = atomIndex
<<<<<<< HEAD
                    if isinstance(res.resSeq, int):
                        if res.resSeq < 0:
                            resSeq = res.resSeq
                        else:
                            resSeq = res.resSeq %10000
                        resSeq = f"{resSeq:4d} "
                    else:
                        resSeq = f"{res.resSeq:>5s}"
                    #line = "ATOM  %5d %-4s %3s %1s%4d    %s%s%s  1.00 %5s      %-4s%2s  " % ( # Right-justify atom symbol
                    line = "ATOM  %5d %-4s %3s %1s%5s   %s%s%s  1.00%6s      %-4s%2s  " % ( # Right-justify atom symbol
                        atomSerial % 100000, atomName, resName, chainName,
                        resSeq, _format_83(coords[0]),
                        _format_83(coords[1]), _format_83(coords[2]),
                        bfactors[posIndex], atom.segment_id[:4], symbol[-2:])
                    assert len(line) == 80, 'Fixed width overflow detected'
                    print(line, file=self._file)
                    posIndex += 1
                    atomIndex += 1
                if resIndex == len(residues)-1:
                    print("TER   %5d      %3s %s%5s" % (atomSerial+1, resName, chainName, resSeq), file=self._file)
                    # print("TER   %5d      %3s %s%4d" % (atomSerial+1, resName, chainName, res.resSeq), file=self._file)
=======
                    line = (
                        "ATOM  %5d %-4s %3s %1s%4d    %s%s%s  1.00 %5s      %-4s%2s  "
                        % (  # Right-justify atom symbol
                            atomSerial % 100000,
                            atomName,
                            resName,
                            chainName,
                            (res.resSeq) % 10000,
                            _format_83(coords[0]),
                            _format_83(coords[1]),
                            _format_83(coords[2]),
                            bfactors[posIndex],
                            atom.segment_id[:4],
                            symbol[-2:],
                        )
                    )
                    assert len(line) == 80, "Fixed width overflow detected"
                    print(line, file=self._file)
                    posIndex += 1
                    atomIndex += 1
                if resIndex == len(residues) - 1 and ter:
                    print(
                        "TER   %5d      %3s %s%4d" % ((atomSerial + 1) % 100000, resName, chainName, res.resSeq % 10000),
                        file=self._file,
                    )
>>>>>>> bc0d5391
                    atomIndex += 1

        if header and modelIndex is not None:
            print("ENDMDL", file=self._file)

    def _write_header(self, unitcell_lengths, unitcell_angles, write_metadata=True):
        """Write out the header for a PDB file.

        Parameters
        ----------
        unitcell_lengths : {tuple, None}
            The lengths of the three unitcell vectors, ``a``, ``b``, ``c``
        unitcell_angles : {tuple, None}
            The angles between the three unitcell vectors, ``alpha``,
            ``beta``, ``gamma``
        """
        if not self._mode == "w":
            raise ValueError("file not opened for writing")

        if unitcell_lengths is None and unitcell_angles is None:
            return
        if unitcell_lengths is not None and unitcell_angles is not None:
            if not len(unitcell_lengths) == 3:
                raise ValueError("unitcell_lengths must be length 3")
            if not len(unitcell_angles) == 3:
                raise ValueError("unitcell_angles must be length 3")
        else:
            raise ValueError(
                "either unitcell_lengths and unitcell_angles" "should both be spefied, or neither",
            )

        box = list(unitcell_lengths) + list(unitcell_angles)
        assert len(box) == 6

        if write_metadata:
            print(
                f"REMARK   1 CREATED WITH MDTraj {mdtraj.__version__}, {str(date.today())}",
                file=self._file,
            )
        print(
            "CRYST1{:9.3f}{:9.3f}{:9.3f}{:7.2f}{:7.2f}{:7.2f} P 1           1 ".format(*tuple(box)),
            file=self._file,
        )

    def _write_footer(self):
        if not self._mode == "w":
            raise ValueError("file not opened for writing")

        # Identify bonds that should be listed as CONECT records.
        standardResidues = [
            "ALA",
            "ASN",
            "CYS",
            "GLU",
            "HIS",
            "LEU",
            "MET",
            "PRO",
            "THR",
            "TYR",
            "ARG",
            "ASP",
            "GLN",
            "GLY",
            "ILE",
            "LYS",
            "PHE",
            "SER",
            "TRP",
            "VAL",
            "A",
            "G",
            "C",
            "U",
            "I",
            "DA",
            "DG",
            "DC",
            "DT",
            "DI",
            "HOH",
        ]
        conectBonds = []
        if self._last_topology is not None:
            for atom1, atom2 in self._last_topology.bonds:
                if atom1.residue.name not in standardResidues or atom2.residue.name not in standardResidues:
                    conectBonds.append((atom1, atom2))
                elif (
                    atom1.name == "SG"
                    and atom2.name == "SG"
                    and atom1.residue.name == "CYS"
                    and atom2.residue.name == "CYS"
                ):
                    conectBonds.append((atom1, atom2))
        if len(conectBonds) > 0:
            # Work out the index used in the PDB file for each atom.

            # Regular case
            atomIndex = {}
            nextAtomIndex = 0
            prevChain = None
            for chain in self._last_topology.chains:
                for atom in chain.atoms:
                    if atom.residue.chain != prevChain and self.ter:
                        # We have a TER line, so adding an extra number to the AtomIndex
                        nextAtomIndex += 1
                        prevChain = atom.residue.chain
                    atomIndex[atom] = nextAtomIndex
                    nextAtomIndex += 1

            # Record which other atoms each atom is bonded to.

            atomBonds = {}
            for atom1, atom2 in conectBonds:
                index1 = atomIndex[atom1]
                index2 = atomIndex[atom2]
                if index1 not in atomBonds:
                    atomBonds[index1] = []
                if index2 not in atomBonds:
                    atomBonds[index2] = []
                atomBonds[index1].append(index2)
                atomBonds[index2].append(index1)

            # Write the CONECT records.

            for index1 in sorted(atomBonds):
                bonded = atomBonds[index1]
                while len(bonded) > 4:
                    print(
                        "CONECT%5d%5d%5d%5d" % (index1, bonded[0], bonded[1], bonded[2]),
                        file=self._file,
                    )
                    del bonded[:4]
                line = "CONECT%5d" % index1
                for index2 in bonded:
                    line = "%s%5d" % (line, index2)
                print(line, file=self._file)
        print("END", file=self._file)
        self._footer_written = True

    @classmethod
    def set_chain_names(cls, values):
        """Set the cycle of chain names used when writing PDB files

        When writing PDB files, PDBTrajectoryFile translates each chain's
        index into a name -- the name is what's written in the file. By
        default, chains are named with the letters A-Z.

        Parameters
        ----------
        values : list
            A list of chacters (strings of length 1) that the PDB writer will
            cycle through to choose chain names.
        """
        for item in values:
            if not isinstance(item, str) and len(item) == 1:
                raise TypeError("Names must be a single character string")
        cls._chain_names = values

    @property
    def positions(self):
        """The cartesian coordinates of all of the atoms in each frame. Available when a file is opened in mode='r'"""
        return self._positions

    @property
    def bfactors(self):
        """The bfactors of all of the atoms in each frame. Available when a file is opened in mode='r'
        """
        return self._bfactors

    @property
    def topology(self):
        """The topology from this PDB file. Available when a file is opened in mode='r'"""
        return self._topology

    @property
    def unitcell_lengths(self):
        "The unitcell lengths (3-tuple) in this PDB file. May be None"
        return self._unitcell_lengths

    @property
    def unitcell_angles(self):
        "The unitcell angles (3-tuple) in this PDB file. May be None"
        return self._unitcell_angles

    @property
    def closed(self):
        "Whether the file is closed"
        return not self._open

    def close(self):
        "Close the PDB file"
        if self._mode == "w" and not self._footer_written:
            self._write_footer()
        if self._open:
            self._file.close()
        self._open = False

    def _read_models(self):
        if not self._mode == "r":
            raise ValueError("file not opened for reading")

        pdb = PdbStructure(self._file, load_all_models=True)

        # load all of the positions (from every model)
        _positions = []
        _bfactors = []
        for model in pdb.iter_models(use_all_models=True):
            coords = []
            bfactors = []
            for chain in model.iter_chains():
                for residue in chain.iter_residues():
                    for atom in residue.atoms:
                        coords.append(atom.get_position())
                        bfactors.append(atom.get_temperature_factor())

            _positions.append(coords)
            _bfactors.append(bfactors)

        if not all(len(f) == len(_positions[0]) for f in _positions):
            raise ValueError(
                "PDB Error: All MODELs must contain the same number of ATOMs",
            )

        self._positions = np.array(_positions)
        self._bfactors = np.array(_bfactors)

        ## The atom positions read from the PDB file
        self._unitcell_lengths = pdb.get_unit_cell_lengths()
        self._unitcell_angles = pdb.get_unit_cell_angles()

        # Load the topology if None is given
        if self._topology is None:
            self._topology = Topology()

            atomByNumber = {}
            for chain in pdb.iter_chains():
                c = self._topology.add_chain(chain.chain_id)
                for residue in chain.iter_residues():
                    resName = residue.get_name()
                    if residue.insertion_code == " ":
                        resSeq = residue.number
                    else:
                        resSeq = f"{residue.number:4d}{residue.insertion_code}".strip()
                    if resName in PDBTrajectoryFile._residueNameReplacements and self._standard_names:
                        resName = PDBTrajectoryFile._residueNameReplacements[resName]
<<<<<<< HEAD
                    #r = self._topology.add_residue(resName, c, residue.number, residue.segment_id)
                    r = self._topology.add_residue(resName, c, resSeq, residue.segment_id)
=======
                    r = self._topology.add_residue(
                        resName,
                        c,
                        residue.number,
                        residue.segment_id,
                    )
>>>>>>> bc0d5391
                    if resName in PDBTrajectoryFile._atomNameReplacements and self._standard_names:
                        atomReplacements = PDBTrajectoryFile._atomNameReplacements[resName]
                    else:
                        atomReplacements = {}
                    for atom in residue.atoms:
                        atomName = atom.get_name()
                        if atomName in atomReplacements:
                            atomName = atomReplacements[atomName]
                        atomName = atomName.strip()
                        element = atom.element
                        if element is None:
                            element = PDBTrajectoryFile._guess_element(
                                atomName,
                                residue.name,
                                len(residue),
                            )

                        newAtom = self._topology.add_atom(
                            atomName,
                            element,
                            r,
                            serial=atom.serial_number,
                        )
                        atomByNumber[atom.serial_number] = newAtom

            self._topology.create_standard_bonds()
            self._topology.create_disulfide_bonds(self.positions[0])

            # Add bonds based on CONECT records.
            connectBonds = []
            for connect in pdb.models[-1].connects:
                i = connect[0]
                for j in connect[1:]:
                    if i in atomByNumber and j in atomByNumber:
                        connectBonds.append((atomByNumber[i], atomByNumber[j]))
            if len(connectBonds) > 0:
                # Only add bonds that don't already exist.
                existingBonds = {(bond.atom1, bond.atom2) for bond in self._topology.bonds}
                for bond in connectBonds:
                    if bond not in existingBonds and (bond[1], bond[0]) not in existingBonds:
                        self._topology.add_bond(bond[0], bond[1])
                        existingBonds.add(bond)

    @staticmethod
    def _loadNameReplacementTables():
        """Load the list of atom and residue name replacements."""
        if len(PDBTrajectoryFile._residueNameReplacements) == 0:
            tree = etree.parse(
                os.path.join(os.path.dirname(__file__), "data", "pdbNames.xml"),
            )
            allResidues = {}
            proteinResidues = {}
            nucleicAcidResidues = {}
            for residue in tree.getroot().findall("Residue"):
                name = residue.attrib["name"]
                if name == "All":
                    PDBTrajectoryFile._parseResidueAtoms(residue, allResidues)
                elif name == "Protein":
                    PDBTrajectoryFile._parseResidueAtoms(residue, proteinResidues)
                elif name == "Nucleic":
                    PDBTrajectoryFile._parseResidueAtoms(residue, nucleicAcidResidues)
            for atom in allResidues:
                proteinResidues[atom] = allResidues[atom]
                nucleicAcidResidues[atom] = allResidues[atom]
            for residue in tree.getroot().findall("Residue"):
                name = residue.attrib["name"]
                for id in residue.attrib:
                    if id == "name" or id.startswith("alt"):
                        PDBTrajectoryFile._residueNameReplacements[residue.attrib[id]] = name
                if "type" not in residue.attrib:
                    atoms = copy(allResidues)
                elif residue.attrib["type"] == "Protein":
                    atoms = copy(proteinResidues)
                elif residue.attrib["type"] == "Nucleic":
                    atoms = copy(nucleicAcidResidues)
                else:
                    atoms = copy(allResidues)
                PDBTrajectoryFile._parseResidueAtoms(residue, atoms)
                PDBTrajectoryFile._atomNameReplacements[name] = atoms

    @staticmethod
    def _guess_element(atom_name, residue_name, residue_length):
        "Try to guess the element name"

        upper = atom_name.upper()
        if upper.startswith("CL"):
            element = elem.chlorine
        elif upper.startswith("NA"):
            element = elem.sodium
        elif upper.startswith("MG"):
            element = elem.magnesium
        elif upper.startswith("BE"):
            element = elem.beryllium
        elif upper.startswith("LI"):
            element = elem.lithium
        elif upper.startswith("K"):
            element = elem.potassium
        elif upper.startswith("ZN"):
            element = elem.zinc
        elif residue_length == 1 and upper.startswith("CA"):
            element = elem.calcium

        # TJL has edited this. There are a few issues here. First,
        # parsing for the element is non-trivial, so I do my best
        # below. Second, there is additional parsing code in
        # pdbstructure.py, and I am unsure why it doesn't get used
        # here...
        elif residue_length > 1 and upper.startswith("CE"):
            element = elem.carbon  # (probably) not Celenium...
        elif residue_length > 1 and upper.startswith("CD"):
            element = elem.carbon  # (probably) not Cadmium...
        elif residue_name in ["TRP", "ARG", "GLN", "HIS"] and upper.startswith("NE"):
            element = elem.nitrogen  # (probably) not Neon...
        elif residue_name in ["ASN"] and upper.startswith("ND"):
            element = elem.nitrogen  # (probably) not ND...
        elif residue_name == "CYS" and upper.startswith("SG"):
            element = elem.sulfur  # (probably) not SG...
        else:
            try:
                element = elem.get_by_symbol(atom_name[0])
            except KeyError:
                try:
                    symbol = atom_name[0:2].strip().rstrip("AB0123456789").lstrip("0123456789")
                    element = elem.get_by_symbol(symbol)
                except KeyError:
                    element = None

        return element

    @staticmethod
    def _parseResidueAtoms(residue, map):
        for atom in residue.findall("Atom"):
            name = atom.attrib["name"]
            for id in atom.attrib:
                map[atom.attrib[id]] = name

    def __del__(self):
        self.close()

    def __enter__(self):
        return self

    def __exit__(self, *exc_info):
        self.close()

    def __len__(self):
        "Number of frames in the file"
        if str(self._mode) != "r":
            raise NotImplementedError('len() only available in mode="r" currently')
        if not self._open:
            raise ValueError("I/O operation on closed file")
        return len(self._positions)


def _format_83(f):
    """Format a single float into a string of width 8, with ideally 3 decimal
    places of precision. If the number is a little too large, we can
    gracefully degrade the precision by lopping off some of the decimal
    places. If it's much too large, we throw a ValueError"""
    if -999.999 < f < 9999.999:
        return "%8.3f" % f
    if -9999999 < f < 99999999:
        return ("%8.3f" % f)[:8]
    raise ValueError(
        'coordinate "%s" could not be represnted ' "in a width-8 field" % f,
    )<|MERGE_RESOLUTION|>--- conflicted
+++ resolved
@@ -144,7 +144,8 @@
 
     if not isinstance(filename, (str, os.PathLike)):
         raise TypeError(
-            "filename must be of type string or path-like for load_pdb. " "you supplied %s" % type(filename),
+            "filename must be of type string or path-like for load_pdb. "
+            "you supplied %s" % type(filename),
         )
 
     atom_indices = cast_indices(atom_indices)
@@ -186,13 +187,6 @@
     elif stride is not None:
         time *= stride
 
-<<<<<<< HEAD
-    traj = Trajectory(xyz=coords, time=time, topology=topology,
-                      unitcell_lengths=unitcell_lengths,
-                      unitcell_angles=unitcell_angles)
-    if bfactors is not None:
-        traj.bfactors = bfactors
-=======
     traj = Trajectory(
         xyz=coords,
         time=time,
@@ -200,7 +194,8 @@
         unitcell_lengths=unitcell_lengths,
         unitcell_angles=unitcell_angles,
     )
->>>>>>> bc0d5391
+    if bfactors is not None:
+        traj.bfactors = bfactors
 
     if not no_boxchk and traj.unitcell_lengths is not None:
         # Only one CRYST1 record is allowed, so only do this check for the first
@@ -366,20 +361,12 @@
         self._last_topology = topology
 
         if bfactors is None:
-<<<<<<< HEAD
-            bfactors = ['{0:6.2f}'.format(0.0)] * len(positions)
-=======
-            bfactors = [f"{0.0:5.2f}"] * len(positions)
->>>>>>> bc0d5391
+            bfactors = [f"{0.0:6.2f}"] * len(positions)
         else:
             if (np.max(bfactors) >= 1000) or (np.min(bfactors) <= -10):
                 raise ValueError("bfactors must be in (-10, 1000)")
 
-<<<<<<< HEAD
-            bfactors = ['{0:6.2f}'.format(b) for b in bfactors]
-=======
-            bfactors = [f"{b:5.2f}" for b in bfactors]
->>>>>>> bc0d5391
+            bfactors = [f"{b:6.2f}" for b in bfactors]
 
         atomIndex = 1
         posIndex = 0
@@ -418,37 +405,23 @@
                         atomSerial = atom.serial
                     else:
                         atomSerial = atomIndex
-<<<<<<< HEAD
                     if isinstance(res.resSeq, int):
                         if res.resSeq < 0:
                             resSeq = res.resSeq
                         else:
-                            resSeq = res.resSeq %10000
+                            resSeq = res.resSeq % 10000
                         resSeq = f"{resSeq:4d} "
                     else:
                         resSeq = f"{res.resSeq:>5s}"
-                    #line = "ATOM  %5d %-4s %3s %1s%4d    %s%s%s  1.00 %5s      %-4s%2s  " % ( # Right-justify atom symbol
-                    line = "ATOM  %5d %-4s %3s %1s%5s   %s%s%s  1.00%6s      %-4s%2s  " % ( # Right-justify atom symbol
-                        atomSerial % 100000, atomName, resName, chainName,
-                        resSeq, _format_83(coords[0]),
-                        _format_83(coords[1]), _format_83(coords[2]),
-                        bfactors[posIndex], atom.segment_id[:4], symbol[-2:])
-                    assert len(line) == 80, 'Fixed width overflow detected'
-                    print(line, file=self._file)
-                    posIndex += 1
-                    atomIndex += 1
-                if resIndex == len(residues)-1:
-                    print("TER   %5d      %3s %s%5s" % (atomSerial+1, resName, chainName, resSeq), file=self._file)
-                    # print("TER   %5d      %3s %s%4d" % (atomSerial+1, resName, chainName, res.resSeq), file=self._file)
-=======
+                    # line = "ATOM  %5d %-4s %3s %1s%4d    %s%s%s  1.00 %5s      %-4s%2s  " % ( # Right-justify atom symbol
                     line = (
-                        "ATOM  %5d %-4s %3s %1s%4d    %s%s%s  1.00 %5s      %-4s%2s  "
+                        "ATOM  %5d %-4s %3s %1s%5s   %s%s%s  1.00%6s      %-4s%2s  "
                         % (  # Right-justify atom symbol
                             atomSerial % 100000,
                             atomName,
                             resName,
                             chainName,
-                            (res.resSeq) % 10000,
+                            resSeq,
                             _format_83(coords[0]),
                             _format_83(coords[1]),
                             _format_83(coords[2]),
@@ -461,12 +434,13 @@
                     print(line, file=self._file)
                     posIndex += 1
                     atomIndex += 1
-                if resIndex == len(residues) - 1 and ter:
+                if resIndex == len(residues) - 1:
                     print(
-                        "TER   %5d      %3s %s%4d" % ((atomSerial + 1) % 100000, resName, chainName, res.resSeq % 10000),
+                        "TER   %5d      %3s %s%5s"
+                        % (atomSerial + 1, resName, chainName, resSeq),
                         file=self._file,
                     )
->>>>>>> bc0d5391
+                    # print("TER   %5d      %3s %s%4d" % (atomSerial+1, resName, chainName, res.resSeq), file=self._file)
                     atomIndex += 1
 
         if header and modelIndex is not None:
@@ -495,7 +469,8 @@
                 raise ValueError("unitcell_angles must be length 3")
         else:
             raise ValueError(
-                "either unitcell_lengths and unitcell_angles" "should both be spefied, or neither",
+                "either unitcell_lengths and unitcell_angles"
+                "should both be spefied, or neither",
             )
 
         box = list(unitcell_lengths) + list(unitcell_angles)
@@ -507,7 +482,9 @@
                 file=self._file,
             )
         print(
-            "CRYST1{:9.3f}{:9.3f}{:9.3f}{:7.2f}{:7.2f}{:7.2f} P 1           1 ".format(*tuple(box)),
+            "CRYST1{:9.3f}{:9.3f}{:9.3f}{:7.2f}{:7.2f}{:7.2f} P 1           1 ".format(
+                *tuple(box)
+            ),
             file=self._file,
         )
 
@@ -552,7 +529,10 @@
         conectBonds = []
         if self._last_topology is not None:
             for atom1, atom2 in self._last_topology.bonds:
-                if atom1.residue.name not in standardResidues or atom2.residue.name not in standardResidues:
+                if (
+                    atom1.residue.name not in standardResidues
+                    or atom2.residue.name not in standardResidues
+                ):
                     conectBonds.append((atom1, atom2))
                 elif (
                     atom1.name == "SG"
@@ -596,7 +576,8 @@
                 bonded = atomBonds[index1]
                 while len(bonded) > 4:
                     print(
-                        "CONECT%5d%5d%5d%5d" % (index1, bonded[0], bonded[1], bonded[2]),
+                        "CONECT%5d%5d%5d%5d"
+                        % (index1, bonded[0], bonded[1], bonded[2]),
                         file=self._file,
                     )
                     del bonded[:4]
@@ -633,8 +614,7 @@
 
     @property
     def bfactors(self):
-        """The bfactors of all of the atoms in each frame. Available when a file is opened in mode='r'
-        """
+        """The bfactors of all of the atoms in each frame. Available when a file is opened in mode='r'"""
         return self._bfactors
 
     @property
@@ -711,21 +691,22 @@
                         resSeq = residue.number
                     else:
                         resSeq = f"{residue.number:4d}{residue.insertion_code}".strip()
-                    if resName in PDBTrajectoryFile._residueNameReplacements and self._standard_names:
+                    if (
+                        resName in PDBTrajectoryFile._residueNameReplacements
+                        and self._standard_names
+                    ):
                         resName = PDBTrajectoryFile._residueNameReplacements[resName]
-<<<<<<< HEAD
-                    #r = self._topology.add_residue(resName, c, residue.number, residue.segment_id)
-                    r = self._topology.add_residue(resName, c, resSeq, residue.segment_id)
-=======
+                    # r = self._topology.add_residue(resName, c, residue.number, residue.segment_id)
                     r = self._topology.add_residue(
-                        resName,
-                        c,
-                        residue.number,
-                        residue.segment_id,
+                        resName, c, resSeq, residue.segment_id
                     )
->>>>>>> bc0d5391
-                    if resName in PDBTrajectoryFile._atomNameReplacements and self._standard_names:
-                        atomReplacements = PDBTrajectoryFile._atomNameReplacements[resName]
+                    if (
+                        resName in PDBTrajectoryFile._atomNameReplacements
+                        and self._standard_names
+                    ):
+                        atomReplacements = PDBTrajectoryFile._atomNameReplacements[
+                            resName
+                        ]
                     else:
                         atomReplacements = {}
                     for atom in residue.atoms:
@@ -761,9 +742,14 @@
                         connectBonds.append((atomByNumber[i], atomByNumber[j]))
             if len(connectBonds) > 0:
                 # Only add bonds that don't already exist.
-                existingBonds = {(bond.atom1, bond.atom2) for bond in self._topology.bonds}
+                existingBonds = {
+                    (bond.atom1, bond.atom2) for bond in self._topology.bonds
+                }
                 for bond in connectBonds:
-                    if bond not in existingBonds and (bond[1], bond[0]) not in existingBonds:
+                    if (
+                        bond not in existingBonds
+                        and (bond[1], bond[0]) not in existingBonds
+                    ):
                         self._topology.add_bond(bond[0], bond[1])
                         existingBonds.add(bond)
 
@@ -792,7 +778,9 @@
                 name = residue.attrib["name"]
                 for id in residue.attrib:
                     if id == "name" or id.startswith("alt"):
-                        PDBTrajectoryFile._residueNameReplacements[residue.attrib[id]] = name
+                        PDBTrajectoryFile._residueNameReplacements[
+                            residue.attrib[id]
+                        ] = name
                 if "type" not in residue.attrib:
                     atoms = copy(allResidues)
                 elif residue.attrib["type"] == "Protein":
@@ -846,7 +834,12 @@
                 element = elem.get_by_symbol(atom_name[0])
             except KeyError:
                 try:
-                    symbol = atom_name[0:2].strip().rstrip("AB0123456789").lstrip("0123456789")
+                    symbol = (
+                        atom_name[0:2]
+                        .strip()
+                        .rstrip("AB0123456789")
+                        .lstrip("0123456789")
+                    )
                     element = elem.get_by_symbol(symbol)
                 except KeyError:
                     element = None
