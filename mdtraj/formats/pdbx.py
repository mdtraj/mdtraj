##############################################################################
# MDTraj: A Python Library for Loading, Saving, and Manipulating
#         Molecular Dynamics Trajectories.
# Copyright 2012-2022 Stanford University and the Authors
#
# Authors: Peter Eastman, Robert McGibbon
# Contributors: Carlos Hernandez, Jason Swails
#
# MDTraj is free software: you can redistribute it and/or modify
# it under the terms of the GNU Lesser General Public License as
# published by the Free Software Foundation, either version 2.1
# of the License, or (at your option) any later version.
#
# This library is distributed in the hope that it will be useful,
# but WITHOUT ANY WARRANTY; without even the implied warranty of
# MERCHANTABILITY or FITNESS FOR A PARTICULAR PURPOSE.  See the
# GNU Lesser General Public License for more details.
#
# You should have received a copy of the GNU Lesser General Public
# License along with MDTraj. If not, see <http://www.gnu.org/licenses/>.
# Portions copyright (c) 2012 Stanford University and the Authors.
#
# Portions of this code originate from the OpenMM molecular simulation
# toolkit. Those portions are Copyright 2008-2012 Stanford University
# and Peter Eastman, and distributed under the following license:
#
# Permission is hereby granted, free of charge, to any person obtaining a
# copy of this software and associated documentation files (the "Software"),
# to deal in the Software without restriction, including without limitation
# the rights to use, copy, modify, merge, publish, distribute, sublicense,
# and/or sell copies of the Software, and to permit persons to whom the
# Software is furnished to do so, subject to the following conditions:
#
# The above copyright notice and this permission notice shall be included in
# all copies or substantial portions of the Software.
#
# THE SOFTWARE IS PROVIDED "AS IS", WITHOUT WARRANTY OF ANY KIND, EXPRESS OR
# IMPLIED, INCLUDING BUT NOT LIMITED TO THE WARRANTIES OF MERCHANTABILITY,
# FITNESS FOR A PARTICULAR PURPOSE AND NONINFRINGEMENT. IN NO EVENT SHALL
# THE AUTHORS, CONTRIBUTORS OR COPYRIGHT HOLDERS BE LIABLE FOR ANY CLAIM,
# DAMAGES OR OTHER LIABILITY, WHETHER IN AN ACTION OF CONTRACT, TORT OR
# OTHERWISE, ARISING FROM, OUT OF OR IN CONNECTION WITH THE SOFTWARE OR THE
# USE OR OTHER DEALINGS IN THE SOFTWARE.
##############################################################################

<<<<<<< HEAD

=======
>>>>>>> 2f72e42e
import os
import warnings

import numpy as np
from mdtraj.core.topology import Topology
from mdtraj.formats.registry import FormatRegistry
<<<<<<< HEAD
from mdtraj.utils import cast_indices, in_units_of, open_maybe_zipped
from mdtraj.utils.unitcell import (
    box_vectors_to_lengths_and_angles,
    lengths_and_angles_to_box_vectors,
)
=======
from mdtraj.utils.unitcell import lengths_and_angles_to_box_vectors, box_vectors_to_lengths_and_angles
import warnings
>>>>>>> 2f72e42e

__all__ = ["load_pdbx", "PDBxTrajectoryFile"]


##############################################################################
# Code
##############################################################################


@FormatRegistry.register_loader(".pdbx")
@FormatRegistry.register_loader(".cif")
def load_pdbx(
    filename,
    stride=None,
    atom_indices=None,
    frame=None,
    no_boxchk=False,
    top=None,
):
    """Load a PDBx/mmCIF file from disk.

    Parameters
    ----------
    filename : path-like
        Path to the PDBx/mmCIF file on disk
    stride : int, default=None
        Only read every stride-th model from the file
    atom_indices : array_like, default=None
        If not None, then read only a subset of the atoms coordinates from the
        file. These indices are zero-based (not 1 based, as used by the PDBx/mmCIF
        format). So if you want to load only the first atom in the file, you
        would supply ``atom_indices = np.array([0])``.
    frame : int, default=None
        Use this option to load only a single frame from a trajectory on disk.
        If frame is None, the default, the entire trajectory will be loaded.
        If supplied, ``stride`` will be ignored.
    no_boxchk : bool, default=False
        By default, a heuristic check based on the particle density will be
        performed to determine if the unit cell dimensions are absurd. If the
        particle density is >1000 atoms per nm^3, the unit cell will be
        discarded. This is done because all PDBx/mmCIF files from RCSB contain a ``cell``
        record, even if there are no periodic boundaries, and dummy values are
        filled in instead. This check will filter out those false unit cells and
        avoid potential errors in geometry calculations. Set this variable to
        ``True`` in order to skip this heuristic check.
    top : mdtraj.core.Topology, default=None
        if you give a topology as input the topology won't be parsed from the file

    Returns
    -------
    trajectory : md.Trajectory
        The resulting trajectory, as an md.Trajectory object.

    Examples
    --------
    >>> import mdtraj as md
    >>> pdbx = md.load_pdbx('2EQQ.pdbx')
    >>> print(pdbx)
    <mdtraj.Trajectory with 20 frames, 423 atoms at 0x110740a90>

    See Also
    --------
    mdtraj.PDBxTrajectoryFile : Low level interface to PDBx/mmCIF files
    """
    from mdtraj import Trajectory
<<<<<<< HEAD

    if not isinstance(filename, ((str,), os.PathLike)):
        raise TypeError(
            "filename must be of type string or path-like for load_pdb. "
            "you supplied %s" % type(filename),
        )
=======
    if not isinstance(filename, (str, os.PathLike)):
        raise TypeError('filename must be of type string or path-like for load_pdb. '
                        'you supplied %s' % type(filename))
>>>>>>> 2f72e42e

    atom_indices = cast_indices(atom_indices)

    with PDBxTrajectoryFile(filename, top=top) as f:
        atom_slice = slice(None) if atom_indices is None else atom_indices
        if frame is not None:
            coords = f.positions[[frame], atom_slice, :]
        else:
            coords = f.positions[::stride, atom_slice, :]
        assert coords.ndim == 3, "internal shape error"
        n_frames = len(coords)

        topology = f.topology
        if atom_indices is not None:
            # The input topology shouldn't be modified because
            # subset makes a copy inside the function
            topology = topology.subset(atom_indices)

        if f.unitcell_angles is not None and f.unitcell_lengths is not None:
            unitcell_lengths = np.array([f.unitcell_lengths] * n_frames)
            unitcell_angles = np.array([f.unitcell_angles] * n_frames)
        else:
            unitcell_lengths = None
            unitcell_angles = None

        in_units_of(coords, f.distance_unit, Trajectory._distance_unit, inplace=True)
        in_units_of(
            unitcell_lengths,
            f.distance_unit,
            Trajectory._distance_unit,
            inplace=True,
        )

    time = np.arange(len(coords))
    if frame is not None:
        time *= frame
    elif stride is not None:
        time *= stride

    traj = Trajectory(
        xyz=coords,
        time=time,
        topology=topology,
        unitcell_lengths=unitcell_lengths,
        unitcell_angles=unitcell_angles,
    )

    if not no_boxchk and traj.unitcell_lengths is not None:
        # Some PDBx/mmCIF files do not *really* have a unit cell, but still
        # have a cell record with a dummy definition. These boxes are usually
        # tiny (e.g., 1 A^3), so check that the particle density in the unit
        # cell is not absurdly high. Standard water density is ~55 M, which
        # yields a particle density ~100 atoms per cubic nm. It should be safe
        # to say that no particle density should exceed 10x that.
        particle_density = traj.top.n_atoms / traj.unitcell_volumes[0]
        if particle_density > 1000:
            warnings.warn(
                "Unlikely unit cell vectors detected in PDB file likely "
                "resulting from a dummy CRYST1 record. Discarding unit "
                "cell vectors.",
                category=UserWarning,
            )
            traj._unitcell_lengths = traj._unitcell_angles = None

    return traj


@FormatRegistry.register_fileobject(".pdbx")
@FormatRegistry.register_fileobject(".cif")
class PDBxTrajectoryFile:
    """Interface for reading and writing PDBx/mmCIF files

    Parameters
    ----------
    filename : path-like
        The filename to open. A path to a file on disk.
    mode : {'r', 'w'}
        The mode in which to open the file, either 'r' for read or 'w' for write.
    force_overwrite : bool
        If opened in write mode, and a file by the name of `filename` already
        exists on disk, should we overwrite it?
    top : mdtraj.core.Topology, default=None
        if you give a topology as input the topology won't be parsed from the file

    Attributes
    ----------
    positions : np.ndarray, shape=(n_frames, n_atoms, 3)
    topology : mdtraj.Topology
    closed : bool

    See Also
    --------
    mdtraj.load_pdbx : High-level wrapper that returns a ``md.Trajectory``
    """

    distance_unit = "nanometers"

    def __init__(self, filename, mode="r", force_overwrite=True, top=None):
        self._open = False
        self._mode = mode
        from openmm.app import PDBxFile
        from openmm.unit import nanometers

        if mode == "r":
            self._open = True
            pdbx = PDBxFile(filename)
            if top is None:
                self._topology = Topology.from_openmm(pdbx.topology)
            else:
                self._topology = top
            positions = [
                pdbx.getPositions(asNumpy=True, frame=i).value_in_unit(nanometers)
                for i in range(pdbx.getNumFrames())
            ]
            self._positions = np.array(positions)
            vectors = pdbx.topology.getPeriodicBoxVectors()
            if vectors is not None:
                vectors = [np.array(v.value_in_unit(nanometers)) for v in vectors]
                l1, l2, l3, alpha, beta, gamma = box_vectors_to_lengths_and_angles(
                    *vectors,
                )
                self._unitcell_lengths = (l1, l2, l3)
                self._unitcell_angles = (alpha, beta, gamma)
            else:
                self._unitcell_lengths = None
                self._unitcell_angles = None
        elif mode == "w":
            self._open = True
            self._next_model = 0
            self._file = open_maybe_zipped(filename, "w", force_overwrite)
        else:
            raise ValueError("invalid mode: %s" % mode)

    def write(self, positions, topology, unitcell_lengths=None, unitcell_angles=None):
        """Write one frame of a molecular dynamics trajectory to disk in PDBx/mmCIF format.

        Parameters
        ----------
        positions : array_like
            The list of atomic positions to write.
        topology : mdtraj.Topology
            The Topology defining the model to write.
        unitcell_lengths : {tuple, None}
            Lengths of the three unit cell vectors, or None for a non-periodic system
        unitcell_angles : {tuple, None}
            Angles between the three unit cell vectors, or None for a non-periodic system
        """
        if not self._mode == "w":
            raise ValueError("file not opened for writing")
        from openmm.app import PDBxFile
        from openmm.unit import nanometers

        if self._next_model == 0:
            self._openmm_topology = topology.to_openmm()
            if unitcell_lengths is None:
                self._openmm_topology.setPeriodicBoxVectors(None)
            else:
                vectors = lengths_and_angles_to_box_vectors(
                    *unitcell_lengths[0],
                    *unitcell_angles[0],
                )
                self._openmm_topology.setPeriodicBoxVectors(vectors * nanometers)
            PDBxFile.writeHeader(self._openmm_topology, self._file)
            self._next_model = 1
        if len(positions.shape) == 3:
            positions = positions[0]
        PDBxFile.writeModel(
            self._openmm_topology,
            positions * nanometers,
            self._file,
            self._next_model,
        )
        self._next_model += 1

    @property
    def positions(self):
        """The cartesian coordinates of all of the atoms in each frame. Available when a file is opened in mode='r'"""
        return self._positions

    @property
    def topology(self):
        """The topology from this PDBx/mmCIF file. Available when a file is opened in mode='r'"""
        return self._topology

    @property
    def unitcell_lengths(self):
        """The unitcell lengths (3-tuple) in this PDBx/mmCIF file. May be None"""
        return self._unitcell_lengths

    @property
    def unitcell_angles(self):
        """The unitcell angles (3-tuple) in this PDBx/mmCIF file. May be None"""
        return self._unitcell_angles

    @property
    def closed(self):
        """Whether the file is closed"""
        return not self._open

    def close(self):
        """Close the PDBx/mmCIF file"""
        if self._mode == "w" and self._open:
            self._file.close()
        self._open = False

    def __del__(self):
        self.close()

    def __enter__(self):
        return self

    def __exit__(self, *exc_info):
        self.close()

    def __len__(self):
        "Number of frames in the file"
        if str(self._mode) != "r":
            raise NotImplementedError('len() only available in mode="r" currently')
        return len(self._positions)<|MERGE_RESOLUTION|>--- conflicted
+++ resolved
@@ -43,26 +43,25 @@
 # USE OR OTHER DEALINGS IN THE SOFTWARE.
 ##############################################################################
 
-<<<<<<< HEAD
-
-=======
->>>>>>> 2f72e42e
 import os
+import numpy as np
+from mdtraj.core.topology import Topology
+from mdtraj.utils import cast_indices, in_units_of, open_maybe_zipped
+from mdtraj.formats.registry import FormatRegistry
+from mdtraj.utils.unitcell import (
+    lengths_and_angles_to_box_vectors,
+    box_vectors_to_lengths_and_angles,
+)
 import warnings
 
 import numpy as np
 from mdtraj.core.topology import Topology
 from mdtraj.formats.registry import FormatRegistry
-<<<<<<< HEAD
 from mdtraj.utils import cast_indices, in_units_of, open_maybe_zipped
 from mdtraj.utils.unitcell import (
     box_vectors_to_lengths_and_angles,
     lengths_and_angles_to_box_vectors,
 )
-=======
-from mdtraj.utils.unitcell import lengths_and_angles_to_box_vectors, box_vectors_to_lengths_and_angles
-import warnings
->>>>>>> 2f72e42e
 
 __all__ = ["load_pdbx", "PDBxTrajectoryFile"]
 
@@ -128,18 +127,12 @@
     mdtraj.PDBxTrajectoryFile : Low level interface to PDBx/mmCIF files
     """
     from mdtraj import Trajectory
-<<<<<<< HEAD
-
-    if not isinstance(filename, ((str,), os.PathLike)):
+
+    if not isinstance(filename, (str, os.PathLike)):
         raise TypeError(
             "filename must be of type string or path-like for load_pdb. "
-            "you supplied %s" % type(filename),
+            "you supplied %s" % type(filename)
         )
-=======
-    if not isinstance(filename, (str, os.PathLike)):
-        raise TypeError('filename must be of type string or path-like for load_pdb. '
-                        'you supplied %s' % type(filename))
->>>>>>> 2f72e42e
 
     atom_indices = cast_indices(atom_indices)
 
