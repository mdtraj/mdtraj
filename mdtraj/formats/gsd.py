##############################################################################
# MDTraj: A Python Library for Loading, Saving, and Manipulating
#         Molecular Dynamics Trajectories.
# Copyright 2012-2013 Stanford University and the Authors
#
# Authors: Alexander Yang
#
# MDTraj is free software: you can redistribute it and/or modify
# it under the terms of the GNU Lesser General Public License as
# published by the Free Software Foundation, either version 2.1
# of the License, or (at your option) any later version.
#
# This library is distributed in the hope that it will be useful,
# but WITHOUT ANY WARRANTY; without even the implied warranty of
# MERCHANTABILITY or FITNESS FOR A PARTICULAR PURPOSE.  See the
# GNU Lesser General Public License for more details.
#
# You should have received a copy of the GNU Lesser General Public
# License along with MDTraj. If not, see <http://www.gnu.org/licenses/>.
##############################################################################


##############################################################################
# Imports
##############################################################################

<<<<<<< HEAD

=======
import numpy as np
>>>>>>> 2f72e42e
import os

import numpy as np
from mdtraj.core.element import virtual_site
<<<<<<< HEAD
from mdtraj.core.topology import Topology
from mdtraj.formats.registry import FormatRegistry
from mdtraj.utils import cast_indices, ensure_type, lengths_and_angles_to_tilt_factors
from mdtraj.utils.six import string_types
=======
from mdtraj.utils import (ensure_type, cast_indices,
        lengths_and_angles_to_tilt_factors)
from mdtraj.formats.registry import FormatRegistry
>>>>>>> 2f72e42e

__all__ = ["load_gsd", "write_gsd", "load_gsd_topology"]


<<<<<<< HEAD
@FormatRegistry.register_loader(".gsd")
def load_gsd(
    filename,
    top=None,
    start=None,
    n_frames=None,
    stride=None,
    atom_indices=None,
    frame=None,
):
=======
@FormatRegistry.register_loader('.gsd')
def load_gsd(filename, top=None, start=None, n_frames=None, stride=None,
        atom_indices=None, frame=None):
>>>>>>> 2f72e42e
    """Load a GSD trajectory file.

    Parameters
    -----------
    filename : path-like
        Path of GSD trajectory file.
    top : {path-like, Trajectory, Topology}, None
        A pdb file, a trajectory, or a topology to supply topology information
        If None, topology information will be parsed from the GSD file
    start : int, None
        First frame to convert
    n_frames : int, None
        Number of frames after `start` to convert
    stride : int
        Read only every stride-th frame.
    atom_indices : array_like, optional
        If not none, then read only a subset of the atoms coordinates from the
        file.
    frame : int, optional
        Use this option to load only a single frame from a trajectory on disk.
        If frame is None, the default, the entire trajectory will be loaded.
        If supplied, ``stride`` will be ignored.

    Returns
    -------
    trajectory : md.Trajectory
        The resulting trajectory, as an md.Trajectory object.

    """
    import gsd.hoomd
    from mdtraj.core.trajectory import Trajectory, _parse_topology

<<<<<<< HEAD
    if not isinstance(filename, (string_types, os.PathLike)):
        raise TypeError(
            "filename must be of type path-like for load_gsd. "
            "you supplied %s".format(type(filename)),
        )
=======
    if not isinstance(filename, (str, os.PathLike)):
        raise TypeError('filename must be of type path-like for load_gsd. '
                        'you supplied %s'.format(type(filename)))
>>>>>>> 2f72e42e

    if top is not None:
        topology = _parse_topology(top)
    else:
        topology = load_gsd_topology(filename)
    atom_indices = cast_indices(atom_indices)

<<<<<<< HEAD
    with gsd.hoomd.open(filename, "rb") as f:
        if frame is not None:
            xyz, vectors, time = read_snapshot(
                frame,
                f[frame],
                topology,
                atom_indices=atom_indices,
            )
            t = Trajectory(
                xyz=np.array(xyz),
                topology=topology,
                time=np.array([time]),
            )
            t.unitcell_vectors = np.reshape(vectors, (-1, 3, 3))
=======
    with gsd.hoomd.open(filename, 'r') as f:
        if frame is not None:
            xyz, vectors, time = read_snapshot(frame, f[frame],
                    topology, atom_indices=atom_indices)
            t = Trajectory(xyz=np.array(xyz), topology=topology,
                    time=np.array([time]))
            t.unitcell_vectors = np.reshape(vectors, (-1,3,3))
>>>>>>> 2f72e42e
            return t

        else:
            return hoomdtraj_to_traj(
                f,
                topology,
                start=start,
                n_frames=n_frames,
                stride=stride,
                atom_indices=atom_indices,
            )


def load_gsd_topology(filename, frame=0):
<<<<<<< HEAD
    """Create an MDTraj.Topology from a GSD file
=======
    """ Create an MDTraj.Topology from a GSD file
>>>>>>> 2f72e42e

    Parameters
    ----------
    filename : path-like
        Path of GSD trajectory file.
    frame : int, 0
        Frame of GSD file to parse topology

    Returns
    -------
    top : mdtraj.Topology

    Notes
    -----
    GSD files support systems with variable topologies.
    For compatibility with MDTraj, only the topology from GSD frame 0 is
    used to construct the MDTraj topology.
    """
    import gsd.hoomd
<<<<<<< HEAD

    with gsd.hoomd.open(filename, "rb") as gsdfile:
=======
    with gsd.hoomd.open(filename, 'r') as gsdfile:
>>>>>>> 2f72e42e
        top = Topology()
        generic_chain = top.add_chain()
        generic_residue = top.add_residue("A", generic_chain)
        all_particle_types = gsdfile[frame].particles.types
        for particle_type_id in gsdfile[frame].particles.typeid:
            top.add_atom(
                all_particle_types[particle_type_id],
                virtual_site,
                generic_residue,
            )

        for bond in gsdfile[frame].bonds.group:
            atom1, atom2 = bond[0], bond[1]
            top.add_bond(top.atom(atom1), top.atom(atom2))

    return top

<<<<<<< HEAD

def hoomdtraj_to_traj(
    f,
    topology,
    start=None,
    n_frames=None,
    stride=None,
    atom_indices=None,
):
    """Convert HOOMDTrajectory to MDtraj Trajectory
=======
def hoomdtraj_to_traj(f, topology, start=None, n_frames=None,
        stride=None, atom_indices=None):
    """ Convert HOOMDTrajectory to MDtraj Trajectory
>>>>>>> 2f72e42e

    Parameters
    ----------
    f : gsd.hoomd.HOOMDTrajectory object
    topology : mdtraj.Topology
    start : int, None
        First frame to convert
    n_frames : int, None
        Number of frames after `start` to convert
    stride : int
        Read only every stride-th frame.
    atom_indices : array_like, optional
            If not none, then read only a subset of the atoms coordinates
            from the file.

    Returns
    --------
    traj : mdtraj.Trajectory object

    """
    from mdtraj.core.trajectory import Trajectory

    if start is None:
        start = 0
    if n_frames is None:
        n_frames = len(f) - start
    if stride is None:
        stride = 1

    all_coords, all_times, all_vectors = [], [], []
<<<<<<< HEAD
    for i, snapshot in enumerate(f[start : start + n_frames : stride], start=start):
        xyz, box_vectors, time = read_snapshot(
            i,
            snapshot,
            topology,
            atom_indices=atom_indices,
        )
=======
    for i, snapshot in enumerate(f[start : start+n_frames : stride], start=start):
        xyz, box_vectors, time = read_snapshot(i, snapshot, topology,
                atom_indices=atom_indices)
>>>>>>> 2f72e42e
        all_coords.append(xyz)
        all_vectors.append(box_vectors)
        all_times.append(time)

    all_coords = np.array(all_coords)
    all_vectors = np.array(all_vectors)
    all_times = np.array(all_times)
    if len(all_coords) == 0:
<<<<<<< HEAD
        return Trajectory(
            xyz=np.zeros((0, topology.n_atoms, 3)),
            topology=topology,
        )
=======
        return Trajectory(xyz=np.zeros((0, topology.n_atoms, 3)),
                topology=topology)
>>>>>>> 2f72e42e

    t = Trajectory(xyz=all_coords, topology=topology, time=all_times)
    t.unitcell_vectors = all_vectors
    return t


def read_snapshot(frame, snapshot, topology, atom_indices=None):
<<<<<<< HEAD
    """Parse relevant information from a single HOOMD snapshot (frame)
=======
    """ Parse relevant information from a single HOOMD snapshot (frame)
>>>>>>> 2f72e42e

    Parameters
    ----------
    frame : int
        Frame index to read
    snapshot : gsd.hoomd.Frame
    topology : mdtraj.Topology
    atom_indices : array_like, optional
            If not none, then read only a subset of the atoms coordinates
            from the file.

    Returns
    --------
    xyz : np.ndarray, (n, 3)
    box_vectors : list, (3, 3)
    time : int
        Step of hoomd snapshot

    Notes
    -----
    If the GSD file has a variable topology compared to the
    given topology, an IOError will be raised.

    """

    _check_topology(frame, snapshot, topology)
    xyz = snapshot.particles.position

    if atom_indices is not None:
        xyz = xyz[atom_indices]
    lx, ly, lz, xy, xz, yz = snapshot.configuration.box
    box_vectors = [
        [lx, xy * ly, xz * lz],
        [0.0, ly, yz * lz],
        [0.0, 0.0, lz],
    ]
    time = snapshot.configuration.step

    return xyz, box_vectors, time


def write_gsd(filename, xyz, top, cell_lengths=None, cell_angles=None):
    """Write one or more frames of data to a gsd file.

    Parameters
    ----------
    filename : path-like
    xyz : np.ndarray, shape=(n_frames, n_atoms, 3)
        The cartesian coordinates of the atoms to write.
    top : mdtraj.Topology
    cell_lengths : np.ndarray, dtype=np.double, shape=(n_frames, 3)
        The lengths (a,b,c) of the unit cell for each frame.
    cell_angles : np.ndarray, dtype=np.double, shape=(n_frames, 3)
        The angles (\alpha, \beta, \\gamma) defining the unit cell for
        each frame. (Units of degrees).
    """
    import gsd.hoomd

    xyz = ensure_type(
        xyz,
        np.float32,
        3,
        "xyz",
        can_be_none=False,
        shape=(None, None, 3),
        warn_on_cast=False,
        add_newaxis_on_deficient_ndim=True,
    )
    cell_lengths = ensure_type(
        cell_lengths,
        np.float32,
        2,
        "cell_lengths",
        can_be_none=False,
        shape=(len(xyz), 3),
        warn_on_cast=False,
        add_newaxis_on_deficient_ndim=True,
    )
    if cell_angles is None:
        cell_angles = np.empty_like(cell_lengths)
        cell_angles.fill(90)
    cell_angles = ensure_type(
        cell_angles,
        np.float32,
        2,
        "cell_angles",
        can_be_none=False,
        shape=(len(xyz), 3),
        warn_on_cast=False,
        add_newaxis_on_deficient_ndim=True,
    )
    unique_types = list({a.name for a in top.atoms})  # Find unique atomtypes

    types = {a: i for i, a in enumerate(unique_types)}  # Map str(atomtype) to index
    atomtype_ids = np.array([types[a.name] for a in top.atoms], dtype=np.int32)

    unique_bond_types = []
    bondtype_ids = []
    bond_groups = []
    if top.n_bonds > 0:
        unique_bond_types, bondtype_ids, bond_groups = _process_bonds(top)

<<<<<<< HEAD
    with gsd.hoomd.open(filename, "wb") as hoomd_traj:
=======
    with gsd.hoomd.open(filename, 'w') as hoomd_traj:
>>>>>>> 2f72e42e
        for i, coords in enumerate(xyz):
            gsd_frame = gsd.hoomd.Frame()
            gsd_frame.particles.N = top.n_atoms
            gsd_frame.particles.position = coords
            gsd_frame.particles.types = unique_types
            gsd_frame.particles.typeid = atomtype_ids
            gsd_frame.bonds.N = top.n_bonds
            gsd_frame.bonds.types = unique_bond_types
            gsd_frame.bonds.typeid = bondtype_ids
            gsd_frame.bonds.group = bond_groups

            gsd_frame.configuration.box = lengths_and_angles_to_tilt_factors(
                cell_lengths[i][0],
                cell_lengths[i][1],
                cell_lengths[i][2],
                cell_angles[i][0],
                cell_angles[i][1],
                cell_angles[i][2],
            )
            hoomd_traj.append(gsd_frame)


def _process_bonds(top):
    """Identify and relate unique bondtypes to an index"""
    sorted_bond_types = [tuple(sorted([b[0].name, b[1].name])) for b in top.bonds]
<<<<<<< HEAD
    unique_bond_types = list(
        {f"{b[0]}-{b[1]}" for b in sorted_bond_types},
    )
    bondtypes = {a: i for i, a in enumerate(unique_bond_types)}
    bondtype_ids = [bondtypes[f"{key[0]}-{key[1]}"] for key in sorted_bond_types]
=======
    unique_bond_types = list(set("{}-{}".format(b[0], b[1])
            for b in sorted_bond_types))
    bondtypes = {a:i for i, a in enumerate(unique_bond_types)}
    bondtype_ids = [bondtypes["{}-{}".format(key[0], key[1])]
        for key in sorted_bond_types]
>>>>>>> 2f72e42e
    bond_groups = [(b[0].index, b[1].index) for b in top.bonds]

    return (unique_bond_types, bondtype_ids, bond_groups)


def _check_topology(frame, snapshot, topology):
<<<<<<< HEAD
    """Verify snapshot topology matches given MDTraj topology
=======
    """ Verify snapshot topology matches given MDTraj topology
>>>>>>> 2f72e42e

    Notes
    -----
    Only looks for N particles and N bonds for speed purposes"""
<<<<<<< HEAD
    error_msg = (
        f"GSD frame {frame} "
        + "has inconsistent topology compared to given topology, "
        + "this is unsupported in MDTraj."
    )
    if snapshot.particles.N != topology.n_atoms or snapshot.bonds.N != topology.n_bonds:
        raise OSError(error_msg)
=======
    error_msg = ("GSD frame {} ".format(frame) +
            "has inconsistent topology compared to given topology, " +
            "this is unsupported in MDTraj.")
    if (snapshot.particles.N != topology.n_atoms or
            snapshot.bonds.N != topology.n_bonds):
        raise IOError(error_msg)
>>>>>>> 2f72e42e
<|MERGE_RESOLUTION|>--- conflicted
+++ resolved
@@ -24,30 +24,17 @@
 # Imports
 ##############################################################################
 
-<<<<<<< HEAD
-
-=======
 import numpy as np
->>>>>>> 2f72e42e
 import os
 
 import numpy as np
 from mdtraj.core.element import virtual_site
-<<<<<<< HEAD
-from mdtraj.core.topology import Topology
+from mdtraj.utils import ensure_type, cast_indices, lengths_and_angles_to_tilt_factors
 from mdtraj.formats.registry import FormatRegistry
-from mdtraj.utils import cast_indices, ensure_type, lengths_and_angles_to_tilt_factors
-from mdtraj.utils.six import string_types
-=======
-from mdtraj.utils import (ensure_type, cast_indices,
-        lengths_and_angles_to_tilt_factors)
-from mdtraj.formats.registry import FormatRegistry
->>>>>>> 2f72e42e
 
 __all__ = ["load_gsd", "write_gsd", "load_gsd_topology"]
 
 
-<<<<<<< HEAD
 @FormatRegistry.register_loader(".gsd")
 def load_gsd(
     filename,
@@ -58,11 +45,6 @@
     atom_indices=None,
     frame=None,
 ):
-=======
-@FormatRegistry.register_loader('.gsd')
-def load_gsd(filename, top=None, start=None, n_frames=None, stride=None,
-        atom_indices=None, frame=None):
->>>>>>> 2f72e42e
     """Load a GSD trajectory file.
 
     Parameters
@@ -95,17 +77,11 @@
     import gsd.hoomd
     from mdtraj.core.trajectory import Trajectory, _parse_topology
 
-<<<<<<< HEAD
-    if not isinstance(filename, (string_types, os.PathLike)):
+    if not isinstance(filename, (str, os.PathLike)):
         raise TypeError(
             "filename must be of type path-like for load_gsd. "
-            "you supplied %s".format(type(filename)),
+            "you supplied %s".format(type(filename))
         )
-=======
-    if not isinstance(filename, (str, os.PathLike)):
-        raise TypeError('filename must be of type path-like for load_gsd. '
-                        'you supplied %s'.format(type(filename)))
->>>>>>> 2f72e42e
 
     if top is not None:
         topology = _parse_topology(top)
@@ -113,30 +89,13 @@
         topology = load_gsd_topology(filename)
     atom_indices = cast_indices(atom_indices)
 
-<<<<<<< HEAD
-    with gsd.hoomd.open(filename, "rb") as f:
+    with gsd.hoomd.open(filename, "r") as f:
         if frame is not None:
             xyz, vectors, time = read_snapshot(
-                frame,
-                f[frame],
-                topology,
-                atom_indices=atom_indices,
+                frame, f[frame], topology, atom_indices=atom_indices
             )
-            t = Trajectory(
-                xyz=np.array(xyz),
-                topology=topology,
-                time=np.array([time]),
-            )
+            t = Trajectory(xyz=np.array(xyz), topology=topology, time=np.array([time]))
             t.unitcell_vectors = np.reshape(vectors, (-1, 3, 3))
-=======
-    with gsd.hoomd.open(filename, 'r') as f:
-        if frame is not None:
-            xyz, vectors, time = read_snapshot(frame, f[frame],
-                    topology, atom_indices=atom_indices)
-            t = Trajectory(xyz=np.array(xyz), topology=topology,
-                    time=np.array([time]))
-            t.unitcell_vectors = np.reshape(vectors, (-1,3,3))
->>>>>>> 2f72e42e
             return t
 
         else:
@@ -151,11 +110,7 @@
 
 
 def load_gsd_topology(filename, frame=0):
-<<<<<<< HEAD
     """Create an MDTraj.Topology from a GSD file
-=======
-    """ Create an MDTraj.Topology from a GSD file
->>>>>>> 2f72e42e
 
     Parameters
     ----------
@@ -175,12 +130,8 @@
     used to construct the MDTraj topology.
     """
     import gsd.hoomd
-<<<<<<< HEAD
-
-    with gsd.hoomd.open(filename, "rb") as gsdfile:
-=======
-    with gsd.hoomd.open(filename, 'r') as gsdfile:
->>>>>>> 2f72e42e
+
+    with gsd.hoomd.open(filename, "r") as gsdfile:
         top = Topology()
         generic_chain = top.add_chain()
         generic_residue = top.add_residue("A", generic_chain)
@@ -198,22 +149,11 @@
 
     return top
 
-<<<<<<< HEAD
 
 def hoomdtraj_to_traj(
-    f,
-    topology,
-    start=None,
-    n_frames=None,
-    stride=None,
-    atom_indices=None,
+    f, topology, start=None, n_frames=None, stride=None, atom_indices=None
 ):
     """Convert HOOMDTrajectory to MDtraj Trajectory
-=======
-def hoomdtraj_to_traj(f, topology, start=None, n_frames=None,
-        stride=None, atom_indices=None):
-    """ Convert HOOMDTrajectory to MDtraj Trajectory
->>>>>>> 2f72e42e
 
     Parameters
     ----------
@@ -244,19 +184,10 @@
         stride = 1
 
     all_coords, all_times, all_vectors = [], [], []
-<<<<<<< HEAD
     for i, snapshot in enumerate(f[start : start + n_frames : stride], start=start):
         xyz, box_vectors, time = read_snapshot(
-            i,
-            snapshot,
-            topology,
-            atom_indices=atom_indices,
+            i, snapshot, topology, atom_indices=atom_indices
         )
-=======
-    for i, snapshot in enumerate(f[start : start+n_frames : stride], start=start):
-        xyz, box_vectors, time = read_snapshot(i, snapshot, topology,
-                atom_indices=atom_indices)
->>>>>>> 2f72e42e
         all_coords.append(xyz)
         all_vectors.append(box_vectors)
         all_times.append(time)
@@ -265,15 +196,7 @@
     all_vectors = np.array(all_vectors)
     all_times = np.array(all_times)
     if len(all_coords) == 0:
-<<<<<<< HEAD
-        return Trajectory(
-            xyz=np.zeros((0, topology.n_atoms, 3)),
-            topology=topology,
-        )
-=======
-        return Trajectory(xyz=np.zeros((0, topology.n_atoms, 3)),
-                topology=topology)
->>>>>>> 2f72e42e
+        return Trajectory(xyz=np.zeros((0, topology.n_atoms, 3)), topology=topology)
 
     t = Trajectory(xyz=all_coords, topology=topology, time=all_times)
     t.unitcell_vectors = all_vectors
@@ -281,11 +204,7 @@
 
 
 def read_snapshot(frame, snapshot, topology, atom_indices=None):
-<<<<<<< HEAD
     """Parse relevant information from a single HOOMD snapshot (frame)
-=======
-    """ Parse relevant information from a single HOOMD snapshot (frame)
->>>>>>> 2f72e42e
 
     Parameters
     ----------
@@ -388,11 +307,7 @@
     if top.n_bonds > 0:
         unique_bond_types, bondtype_ids, bond_groups = _process_bonds(top)
 
-<<<<<<< HEAD
-    with gsd.hoomd.open(filename, "wb") as hoomd_traj:
-=======
-    with gsd.hoomd.open(filename, 'w') as hoomd_traj:
->>>>>>> 2f72e42e
+    with gsd.hoomd.open(filename, "w") as hoomd_traj:
         for i, coords in enumerate(xyz):
             gsd_frame = gsd.hoomd.Frame()
             gsd_frame.particles.N = top.n_atoms
@@ -418,47 +333,26 @@
 def _process_bonds(top):
     """Identify and relate unique bondtypes to an index"""
     sorted_bond_types = [tuple(sorted([b[0].name, b[1].name])) for b in top.bonds]
-<<<<<<< HEAD
-    unique_bond_types = list(
-        {f"{b[0]}-{b[1]}" for b in sorted_bond_types},
-    )
+    unique_bond_types = list(set("{}-{}".format(b[0], b[1]) for b in sorted_bond_types))
     bondtypes = {a: i for i, a in enumerate(unique_bond_types)}
-    bondtype_ids = [bondtypes[f"{key[0]}-{key[1]}"] for key in sorted_bond_types]
-=======
-    unique_bond_types = list(set("{}-{}".format(b[0], b[1])
-            for b in sorted_bond_types))
-    bondtypes = {a:i for i, a in enumerate(unique_bond_types)}
-    bondtype_ids = [bondtypes["{}-{}".format(key[0], key[1])]
-        for key in sorted_bond_types]
->>>>>>> 2f72e42e
+    bondtype_ids = [
+        bondtypes["{}-{}".format(key[0], key[1])] for key in sorted_bond_types
+    ]
     bond_groups = [(b[0].index, b[1].index) for b in top.bonds]
 
     return (unique_bond_types, bondtype_ids, bond_groups)
 
 
 def _check_topology(frame, snapshot, topology):
-<<<<<<< HEAD
     """Verify snapshot topology matches given MDTraj topology
-=======
-    """ Verify snapshot topology matches given MDTraj topology
->>>>>>> 2f72e42e
 
     Notes
     -----
     Only looks for N particles and N bonds for speed purposes"""
-<<<<<<< HEAD
     error_msg = (
-        f"GSD frame {frame} "
+        "GSD frame {} ".format(frame)
         + "has inconsistent topology compared to given topology, "
         + "this is unsupported in MDTraj."
     )
     if snapshot.particles.N != topology.n_atoms or snapshot.bonds.N != topology.n_bonds:
-        raise OSError(error_msg)
-=======
-    error_msg = ("GSD frame {} ".format(frame) +
-            "has inconsistent topology compared to given topology, " +
-            "this is unsupported in MDTraj.")
-    if (snapshot.particles.N != topology.n_atoms or
-            snapshot.bonds.N != topology.n_bonds):
-        raise IOError(error_msg)
->>>>>>> 2f72e42e
+        raise IOError(error_msg)