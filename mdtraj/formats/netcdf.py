##############################################################################
# MDTraj: A Python Library for Loading, Saving, and Manipulating
#         Molecular Dynamics Trajectories.
# Copyright 2012-2013 Stanford University and the Authors
#
# Authors: Robert McGibbon
# Contributors:
#
# MDTraj is free software: you can redistribute it and/or modify
# it under the terms of the GNU Lesser General Public License as
# published by the Free Software Foundation, either version 2.1
# of the License, or (at your option) any later version.
#
# This library is distributed in the hope that it will be useful,
# but WITHOUT ANY WARRANTY; without even the implied warranty of
# MERCHANTABILITY or FITNESS FOR A PARTICULAR PURPOSE.  See the
# GNU Lesser General Public License for more details.
#
# You should have received a copy of the GNU Lesser General Public
# License along with MDTraj. If not, see <http://www.gnu.org/licenses/>.
##############################################################################


"""
This module provides the ability to read and write AMBER NetCDF trajectories.

The code is heavily based on amber_netcdf_trajectory_tools.py by John Chodera.
"""

##############################################################################
# imports
##############################################################################

<<<<<<< HEAD

# stdlib
=======
>>>>>>> 2f72e42e
import os
import socket
import warnings
from datetime import datetime

import numpy as np
from mdtraj import version
from mdtraj.formats.registry import FormatRegistry
from mdtraj.utils import cast_indices, ensure_type, import_, in_units_of

__all__ = ["NetCDFTrajectoryFile", "load_netcdf"]

##############################################################################
# classes
##############################################################################


@FormatRegistry.register_loader(".nc")
@FormatRegistry.register_loader(".netcdf")
@FormatRegistry.register_loader(".ncdf")
def load_netcdf(filename, top=None, stride=None, atom_indices=None, frame=None):
    """Load an AMBER NetCDF file. Since the NetCDF format doesn't contain
    information to specify the topology, you need to supply a topology

    Parameters
    ----------
    filename : path-like
        filename of AMBER NetCDF file.
    top : {str, Trajectory, Topology}
        The NetCDF format does not contain topology information. Pass in either
        the path to a pdb file, a trajectory, or a topology to supply this
        information.
    stride : int, default=None
        Only read every stride-th frame
    atom_indices : array_like, optional
        If not None, then read only a subset of the atoms coordinates from the
        file. This may be slightly slower than the standard read because it
        requires an extra copy, but will save memory.
    frame : int, optional
        Use this option to load only a single frame from a trajectory on disk.
        If frame is None, the default, the entire trajectory will be loaded.
        If supplied, ``stride`` will be ignored.

    Returns
    -------
    trajectory : md.Trajectory
        The resulting trajectory, as an md.Trajectory object.

    See Also
    --------
    mdtraj.NetCDFTrajectoryFile :  Low level interface to NetCDF files
    """
    from mdtraj.core.trajectory import Trajectory, _parse_topology

    if top is None:
        raise ValueError('"top" argument is required for load_netcdf')

    topology = _parse_topology(top)
    atom_indices = cast_indices(atom_indices)

    with NetCDFTrajectoryFile(filename) as f:
        if frame is not None:
            f.seek(frame)
            n_frames = 1
        else:
            n_frames = None

        return f.read_as_traj(
            topology,
            n_frames=n_frames,
            atom_indices=atom_indices,
            stride=stride,
        )


@FormatRegistry.register_fileobject(".nc")
@FormatRegistry.register_fileobject(".netcdf")
@FormatRegistry.register_fileobject(".ncdf")
class NetCDFTrajectoryFile:
    """Interface for reading and writing to AMBER NetCDF files. This is a
    file-like object, that supports both reading or writing depending
    on the `mode` flag. It implements the context manager protocol,
    so you can also use it with the python 'with' statement.

    Parameters
    ----------
    filename : path-like
        The name of the file to open
    mode : {'r', 'w'}, default='r'
        The mode in which to open the file. Valid options are 'r' and 'w' for
        'read' and 'write', respectively.
    force_overwrite : bool, default=False
        In write mode, if a file named `filename` already exists, clobber
        it and overwrite it.
    """

<<<<<<< HEAD
    distance_unit = "angstroms"

    def __init__(self, filename, mode="r", force_overwrite=True):
        self._closed = True  # is the file currently closed?
        self._mode = mode  # what mode were we opened in
        if StrictVersion(import_("scipy.version").short_version) < StrictVersion(
            "0.12.0",
        ):
            raise ImportError(
                "MDTraj NetCDF support requires scipy>=0.12.0. "
                "You have %s" % import_("scipy.version").short_version,
            )
        netcdf = import_("scipy.io").netcdf_file

        if mode not in ["r", "w"]:
=======
    def __init__(self, filename, mode='r', force_overwrite=True):
        self._closed = True   # is the file currently closed?
        self._mode = mode      # what mode were we opened in

        netcdf = import_('scipy.io').netcdf_file

        if mode not in ['r', 'w']:
>>>>>>> 2f72e42e
            raise ValueError("mode must be one of ['r', 'w']")

        if mode == "w" and not force_overwrite and os.path.exists(filename):
            raise OSError('"%s" already exists' % filename)

        # AMBER uses the NetCDF3 format, with 64 bit encodings, which
        # for scipy.io.netcdf_file is "version=2"
        self._handle = netcdf(filename, mode=mode, version=2)
        self._closed = False

        # self._frame_index is the current frame that we're at in the
        #     file
        # self._needs_initialization indicates whether we need to set the
        #     global properties of the file. This is required before the first
        #     write operation on a new file

        if mode == "w":
            self._frame_index = 0
            self._needs_initialization = True
        elif mode == "r":
            self._frame_index = 0
            self._needs_initialization = False
        else:
            raise RuntimeError()

    @property
    def n_atoms(self):
        self._validate_open()
        if self._needs_initialization:
            raise OSError("The file is uninitialized.")
        return self._handle.dimensions["atom"]

    @property
    def n_frames(self):
        self._validate_open()
        if not self._needs_initialization:
            return self._handle.variables["coordinates"].shape[0]
        return 0

    def _validate_open(self):
        if self._closed:
            raise OSError("The file is closed.")

    def read_as_traj(self, topology, n_frames=None, stride=None, atom_indices=None):
        """Read a trajectory from a NetCDF file

        Parameters
        ----------
        topology : Topology
            The system topology
        n_frames : int, optional
            If positive, then read only the next `n_frames` frames. Otherwise read all
            of the frames in the file.
        stride : np.ndarray, optional
            Read only every stride-th frame.
        atom_indices : array_like, optional
            If not none, then read only a subset of the atoms coordinates from the
            file. This may be slightly slower than the standard read because it required
            an extra copy, but will save memory.

        Returns
        -------
        trajectory : Trajectory
            A trajectory object containing the loaded portion of the file.
        """
        from mdtraj.core.trajectory import Trajectory

        if atom_indices is not None:
            topology = topology.subset(atom_indices)

        xyz, time, cell_lengths, cell_angles = self.read(
            n_frames=n_frames,
            stride=stride,
            atom_indices=atom_indices,
        )
        if len(xyz) == 0:
            return Trajectory(xyz=np.zeros((0, topology.n_atoms, 3)), topology=topology)

        xyz = in_units_of(
            xyz,
            self.distance_unit,
            Trajectory._distance_unit,
            inplace=True,
        )
        cell_lengths = in_units_of(
            cell_lengths,
            self.distance_unit,
            Trajectory._distance_unit,
            inplace=True,
        )

        return Trajectory(
            xyz=xyz,
            topology=topology,
            time=time,
            unitcell_lengths=cell_lengths,
            unitcell_angles=cell_angles,
        )

    def read(self, n_frames=None, stride=None, atom_indices=None):
        """Read data from a molecular dynamics trajectory in the AMBER NetCDF
        format.

        Parameters
        ----------
        n_frames : int, optional
            If n_frames is not None, the next n_frames of data from the file
            will be read. Otherwise, all of the frames in the file will be read.
        stride : int, optional
            If stride is not None, read only every stride-th frame from disk.
        atom_indices : np.ndarray, dtype=int, optional
            The specific indices of the atoms you'd like to retrieve. If not
            supplied, all of the atoms will be retrieved.

        Returns
        -------
        coordinates : np.ndarray, shape=(n_frames, n_atoms, 3)
            The cartesian coordinates of the atoms, in units of angstroms.
        time : np.ndarray, None
            The time corresponding to each frame, in units of picoseconds, or
            None if no time information is present in the trajectory.
        cell_lengths : np.ndarray, None
            The lengths (a,b,c) of the unit cell for each frame, or None if
            the information is not present in the file.
        cell_angles : np.ndarray, None
            The angles (\alpha, \beta, \\gamma) defining the unit cell for
            each frame, or None if  the information is not present in the file.
        """
        self._validate_open()
        if self._mode != "r":
            raise OSError(
                "The file was opened in mode=%s. Reading is not allowed." % self._mode,
            )

        if n_frames is None:
            n_frames = np.inf
        elif stride is not None:
            # 'n_frames' frames should be read in total
            n_frames *= stride

        total_n_frames = self.n_frames
        frame_slice = slice(
            self._frame_index,
            self._frame_index + min(n_frames, total_n_frames),
            stride,
        )
        if self._frame_index >= total_n_frames:
            # just return something that'll look like len(xyz) == 0
            # this is basically just an alternative to throwing an indexerror
            return np.array([]), None, None, None

        if atom_indices is None:
            # get all of the atoms
            atom_slice = slice(None)
        else:
            atom_slice = ensure_type(
                atom_indices,
                dtype=int,
                ndim=1,
                name="atom_indices",
                warn_on_cast=False,
            )
            if not np.all(atom_slice < self.n_atoms):
                raise ValueError(
                    "As a zero-based index, the entries in "
                    "atom_indices must all be less than the number of atoms "
                    "in the trajectory, %d" % self.n_atoms,
                )
            if not np.all(atom_slice >= 0):
                raise ValueError(
                    "The entries in atom_indices must be greater "
                    "than or equal to zero",
                )

        if "coordinates" in self._handle.variables:
            coordinates = self._handle.variables["coordinates"][
                frame_slice,
                atom_slice,
                :,
            ]
        else:
            raise ValueError(
                "No coordinates found in the NetCDF file. The only "
                "variables in the file were %s" % self._handle.variables.keys(),
            )

        if "time" in self._handle.variables:
            time = self._handle.variables["time"][frame_slice]
        else:
            time = None

        if "cell_lengths" in self._handle.variables:
            cell_lengths = self._handle.variables["cell_lengths"][frame_slice]
        else:
            cell_lengths = None

        if "cell_angles" in self._handle.variables:
            cell_angles = self._handle.variables["cell_angles"][frame_slice]
        else:
            cell_angles = None

        if cell_lengths is None and cell_angles is not None:
            warnings.warn("cell_lengths were found, but no cell_angles")
        if cell_lengths is not None and cell_angles is None:
            warnings.warn("cell_angles were found, but no cell_lengths")

        self._frame_index = self._frame_index + min(n_frames, total_n_frames)

        # scipy.io.netcdf variables are mem-mapped, and are only backed
        # by valid memory while the file handle is open. This is _bad_.
        # because we need to support the user opening the file, reading
        # the coordinates, and then closing it, and still having the
        # coordinates be a valid memory segment.
        # https://github.com/rmcgibbo/mdtraj/issues/440
        if coordinates is not None and not coordinates.flags["WRITEABLE"]:
            coordinates = np.array(coordinates, copy=True)
        if time is not None and not time.flags["WRITEABLE"]:
            time = np.array(time, copy=True)
        if cell_lengths is not None and not cell_lengths.flags["WRITEABLE"]:
            cell_lengths = np.array(cell_lengths, copy=True)
        if cell_angles is not None and not cell_angles.flags["WRITEABLE"]:
            cell_angles = np.array(cell_angles, copy=True)

        return coordinates, time, cell_lengths, cell_angles

    def write(self, coordinates, time=None, cell_lengths=None, cell_angles=None):
        """Write one or more frames of a molecular dynamics trajectory to disk
        in the AMBER NetCDF format.

        Parameters
        ----------
        coordinates : np.ndarray, dtype=np.float32, shape=(n_frames, n_atoms, 3)
            The cartesian coordinates of each atom, in units of angstroms.
        time : np.ndarray, dtype=np.float32, shape=(n_frames), optional
            The time index corresponding to each frame, in units of picoseconds.
        cell_lengths : np.ndarray, dtype=np.double, shape=(n_frames, 3)
            The lengths (a,b,c) of the unit cell for each frame.
        cell_angles : np.ndarray, dtype=np.double, shape=(n_frames, 3)
            The angles (\alpha, \beta, \\gamma) defining the unit cell for
            each frame.

        Notes
        -----
        If the input arrays are of dimension deficient by one, for example
        if the coordinates array is two dimensional, the time is a single
        scalar or cell_lengths and cell_angles are a 1d array of length three,
        that is okay. You'll simply be saving a single frame.
        """
        self._validate_open()
        if self._mode not in ["w", "ws", "a", "as"]:
            raise OSError(
                "The file was opened in mode=%s. Writing is not allowed." % self._mode,
            )

        coordinates = in_units_of(coordinates, None, "angstroms")
        time = in_units_of(time, None, "picoseconds")
        cell_lengths = in_units_of(cell_lengths, None, "angstroms")
        cell_angles = in_units_of(cell_angles, None, "degrees")

        # typecheck all of the input arguments rigorously
        coordinates = ensure_type(
            coordinates,
            np.float32,
            3,
            "coordinates",
            length=None,
            can_be_none=False,
            shape=(None, None, 3),
            warn_on_cast=False,
            add_newaxis_on_deficient_ndim=True,
        )
        n_frames, n_atoms = coordinates.shape[0], coordinates.shape[1]

        time = ensure_type(
            time,
            np.float32,
            1,
            "time",
            length=n_frames,
            can_be_none=True,
            warn_on_cast=False,
            add_newaxis_on_deficient_ndim=True,
        )
        cell_lengths = ensure_type(
            cell_lengths,
            np.float64,
            2,
            "cell_lengths",
            length=n_frames,
            can_be_none=True,
            shape=(n_frames, 3),
            warn_on_cast=False,
            add_newaxis_on_deficient_ndim=True,
        )
        cell_angles = ensure_type(
            cell_angles,
            np.float64,
            2,
            "cell_angles",
            length=n_frames,
            can_be_none=True,
            shape=(n_frames, 3),
            warn_on_cast=False,
            add_newaxis_on_deficient_ndim=True,
        )

        # are we dealing with a periodic system?
        if (cell_lengths is None and cell_angles is not None) or (
            cell_lengths is not None and cell_angles is None
        ):
            provided, neglected = "cell_lengths", "cell_angles"
            if cell_lengths is None:
                provided, neglected = neglected, provided
            raise ValueError(
                'You provided the variable "%s", but neglected to '
                'provide "%s". They either BOTH must be provided, or '
                "neither. Having one without the other is meaningless"
                % (
                    provided,
                    neglected,
                ),
            )

        if self._needs_initialization:
            self._initialize_headers(
                n_atoms=n_atoms,
                set_coordinates=True,
                set_time=(time is not None),
                set_cell=(cell_lengths is not None and cell_angles is not None),
            )
            self._needs_initialization = False

        # this slice object says where we're going to put the data in the
        # arrays
        frame_slice = slice(self._frame_index, self._frame_index + n_frames)

        # deposit the data
        try:
            self._handle.variables["coordinates"][frame_slice, :, :] = coordinates
            if time is not None:
                self._handle.variables["time"][frame_slice] = time
            if cell_lengths is not None:
                self._handle.variables["cell_lengths"][frame_slice, :] = cell_lengths
            if cell_angles is not None:
                self._handle.variables["cell_angles"][frame_slice, :] = cell_angles
        except KeyError as e:
            raise ValueError(
                "The file that you're trying to save to doesn't "
                "contain the field %s." % str(e),
            )

        # check for missing attributes
        missing = None
        if time is None and "time" in self._handle.variables:
            missing = "time"
        elif cell_angles is None and "cell_angles" in self._handle.variables:
            missing = "cell_angles"
        elif cell_lengths is None and "cell_lengths" in self._handle.variables:
            missing = "cell_lengths"
        if missing is not None:
            raise ValueError(
                "The file that you're saving to expects each frame "
                "to contain %s information, but you did not supply it."
                "I don't allow 'ragged' arrays." % missing,
            )

        # update the frame index pointers. this should be done at the
        # end so that if anything errors out, we don't actually get here
        self._frame_index += n_frames

    def flush(self):
        "Write all buffered data in the to the disk file."
        self._validate_open()
        self._handle.sync()

    def _initialize_headers(self, set_coordinates, n_atoms, set_time, set_cell):
        """Initialize the NetCDF file according to the AMBER NetCDF Convention,
        Version 1.0, revision B.

        The convention is defined here: http://ambermd.org/netcdf/nctraj.xhtml
        """
        # Set attributes.
        setattr(
            self._handle,
            "title",
            f"CREATED at {datetime.now()} on {socket.gethostname()}",
        )
        setattr(self._handle, "application", "Omnia")
        setattr(self._handle, "program", "MDTraj")
        setattr(self._handle, "programVersion", version.short_version)
        setattr(self._handle, "Conventions", "AMBER")
        setattr(self._handle, "ConventionVersion", "1.0")

        # set the dimensions
        # unlimited number of frames in trajectory
        self._handle.createDimension("frame", 0)
        # number of spatial coordinates
        self._handle.createDimension("spatial", 3)
        # number of atoms
        self._handle.createDimension("atom", n_atoms)

        if set_cell:
            # three spatial coordinates for the length of the unit cell
            self._handle.createDimension("cell_spatial", 3)
            # three spatial coordinates for the angles that define the shape
            # of the unit cell
            self._handle.createDimension("cell_angular", 3)
            # length of the longest string used for a label
            self._handle.createDimension("label", 5)

            # Define variables to store unit cell data
            cell_lengths = self._handle.createVariable(
                "cell_lengths",
                "d",
                ("frame", "cell_spatial"),
            )
            setattr(cell_lengths, "units", "angstrom")
            cell_angles = self._handle.createVariable(
                "cell_angles",
                "d",
                ("frame", "cell_angular"),
            )
            setattr(cell_angles, "units", "degree")

            self._handle.createVariable("cell_spatial", "c", ("cell_spatial",))
            self._handle.variables["cell_spatial"][0] = "a"
            self._handle.variables["cell_spatial"][1] = "b"
            self._handle.variables["cell_spatial"][2] = "c"

            self._handle.createVariable("cell_angular", "c", ("cell_spatial", "label"))
            self._handle.variables["cell_angular"][0] = "alpha"
            self._handle.variables["cell_angular"][1] = "beta "
            self._handle.variables["cell_angular"][2] = "gamma"

        if set_time:
            # Define coordinates and snapshot times.
            frame_times = self._handle.createVariable("time", "f", ("frame",))
            setattr(frame_times, "units", "picosecond")

        if set_coordinates:
            frame_coordinates = self._handle.createVariable(
                "coordinates",
                "f",
                ("frame", "atom", "spatial"),
            )
            setattr(frame_coordinates, "units", "angstrom")

            self._handle.createVariable("spatial", "c", ("spatial",))
            self._handle.variables["spatial"][0] = "x"
            self._handle.variables["spatial"][1] = "y"
            self._handle.variables["spatial"][2] = "z"

    def seek(self, offset, whence=0):
        """Move to a new file position

        Parameters
        ----------
        offset : int
            A number of frames.
        whence : {0, 1, 2}
            0: offset from start of file, offset should be >=0.
            1: move relative to the current position, positive or negative
            2: move relative to the end of file, offset should be <= 0.
            Seeking beyond the end of a file is not supported
        """
        if whence == 0 and offset >= 0:
            self._frame_index = offset
        elif whence == 1:
            self._frame_index = self._frame_index + offset
        elif whence == 2 and offset <= 0:
            self._frame_index = self.n_frames + offset
        else:
            raise OSError("Invalid argument")

    def tell(self):
        """Current file position

        Returns
        -------
        offset : int
            The current frame in the file.
        """
        return int(self._frame_index)

    def close(self):
        """Close the NetCDF file handle"""
        if not self._closed and hasattr(self, "_handle"):
            self._handle.close()

        self._closed = True

    def __enter__(self):
        # supports the context manager protocol
        return self

    def __exit__(self, *exc_info):
        # supports the context manager protocol
        self.close()

    def __del__(self):
        self.close()

    def __len__(self):
        if self._closed:
            raise ValueError("I/O operation on closed file")
        return self.n_frames<|MERGE_RESOLUTION|>--- conflicted
+++ resolved
@@ -26,16 +26,6 @@
 
 The code is heavily based on amber_netcdf_trajectory_tools.py by John Chodera.
 """
-
-##############################################################################
-# imports
-##############################################################################
-
-<<<<<<< HEAD
-
-# stdlib
-=======
->>>>>>> 2f72e42e
 import os
 import socket
 import warnings
@@ -132,8 +122,13 @@
         it and overwrite it.
     """
 
-<<<<<<< HEAD
     distance_unit = "angstroms"
+
+    def __init__(self, filename, mode="r", force_overwrite=True):
+        self._closed = True  # is the file currently closed?
+        self._mode = mode  # what mode were we opened in
+
+        netcdf = import_("scipy.io").netcdf_file
 
     def __init__(self, filename, mode="r", force_overwrite=True):
         self._closed = True  # is the file currently closed?
@@ -148,15 +143,6 @@
         netcdf = import_("scipy.io").netcdf_file
 
         if mode not in ["r", "w"]:
-=======
-    def __init__(self, filename, mode='r', force_overwrite=True):
-        self._closed = True   # is the file currently closed?
-        self._mode = mode      # what mode were we opened in
-
-        netcdf = import_('scipy.io').netcdf_file
-
-        if mode not in ['r', 'w']:
->>>>>>> 2f72e42e
             raise ValueError("mode must be one of ['r', 'w']")
 
         if mode == "w" and not force_overwrite and os.path.exists(filename):
