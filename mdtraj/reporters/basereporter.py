--- conflicted
+++ resolved
@@ -25,23 +25,10 @@
 # Imports
 ##############################################################################
 
-<<<<<<< HEAD
-
-# stdlib
-=======
->>>>>>> 2f72e42e
 import math
 
-# ours
 from mdtraj.core.topology import Topology, _topology_from_subset
 from mdtraj.utils import unitcell
-<<<<<<< HEAD
-from mdtraj.utils.six import PY3
-
-if PY3:
-    basestring = str
-=======
->>>>>>> 2f72e42e
 
 import numpy as np
 
@@ -120,13 +107,8 @@
         system, and are not "subsetted" to only include the energy of your
         subsystem.
         """
-<<<<<<< HEAD
-        if isinstance(file, basestring):
+        if isinstance(file, str):
             self._traj_file = self.backend(file, "w")
-=======
-        if isinstance(file, str):
-            self._traj_file = self.backend(file, 'w')
->>>>>>> 2f72e42e
         elif isinstance(file, self.backend):
             self._traj_file = file
             if not file.mode in ["w", "a"]:
