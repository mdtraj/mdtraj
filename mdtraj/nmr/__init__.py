--- conflicted
+++ resolved
@@ -1,13 +1,8 @@
-<<<<<<< HEAD
-from .scalar_couplings import compute_J3_HN_C, compute_J3_HN_CB, compute_J3_HN_HA
 from .shift_wrappers import (
+    compute_chemical_shifts,
+    chemical_shifts_shiftx2,
     chemical_shifts_ppm,
-    chemical_shifts_shiftx2,
     chemical_shifts_spartaplus,
-    compute_chemical_shifts,
     reindex_dataframe_by_atoms,
 )
-=======
-from .shift_wrappers import compute_chemical_shifts, chemical_shifts_shiftx2, chemical_shifts_ppm, chemical_shifts_spartaplus, reindex_dataframe_by_atoms
-from .scalar_couplings import compute_J3_HN_HA, compute_J3_HN_C, compute_J3_HN_CB
->>>>>>> 2f72e42e
+from .scalar_couplings import compute_J3_HN_HA, compute_J3_HN_C, compute_J3_HN_CB