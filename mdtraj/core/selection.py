# #############################################################################
# MDTraj: A Python Library for Loading, Saving, and Manipulating
# Molecular Dynamics Trajectories.
# Copyright 2012-2014 Stanford University and the Authors
#
# Authors: Matthew Harrigan
# Contributors: Robert T. McGibbon
#
# MDTraj is free software: you can redistribute it and/or modify
# it under the terms of the GNU Lesser General Public License as
# published by the Free Software Foundation, either version 2.1
# of the License, or (at your option) any later version.
#
# This library is distributed in the hope that it will be useful,
# but WITHOUT ANY WARRANTY; without even the implied warranty of
# MERCHANTABILITY or FITNESS FOR A PARTICULAR PURPOSE.  See the
# GNU Lesser General Public License for more details.
#
# You should have received a copy of the GNU Lesser General Public
# License along with MDTraj. If not, see <http://www.gnu.org/licenses/>.
# #############################################################################

<<<<<<< HEAD

=======
import re
>>>>>>> 2f72e42e
import ast
import re
import sys
from collections import namedtuple
<<<<<<< HEAD
from copy import deepcopy

=======
from pyparsing import (Word, ParserElement, MatchFirst,
    Keyword, opAssoc, quotedString, alphas, alphanums, infixNotation, Group,
    ParseException, OneOrMore)
>>>>>>> 2f72e42e
import astunparse
from mdtraj.utils.six import PY2
from pyparsing import (
    Group,
    Keyword,
    MatchFirst,
    OneOrMore,
    ParseException,
    ParserElement,
    Word,
    alphanums,
    alphas,
    infixNotation,
    opAssoc,
    quotedString,
)

# this number arises from the current selection language, if the cache size is exceeded, it hurts performance a bit.
ParserElement.enablePackrat(cache_size_limit=304)

__all__ = ["parse_selection"]

# ############################################################################
# Globals
# ############################################################################

NUMS = ".0123456789"
THIS_ATOM = ast.Name(id="atom", ctx=ast.Load(), SINGLETON=True)
RE_MODULE = ast.Name(id="re", ctx=ast.Load(), SINGLETON=True)
SELECTION_GLOBALS = {"re": re}
_ParsedSelection = namedtuple("_ParsedSelection", ["expr", "source", "astnode"])

# ############################################################################
# Utils
# ############################################################################


class _RewriteNames(ast.NodeTransformer):
    def visit_Name(self, node):
        if hasattr(node, "SINGLETON"):
            return node

        _safe_names = {"None": None, "True": True, "False": False}
        if node.id in _safe_names:
<<<<<<< HEAD
            return ast.NameConstant(value=_safe_names[node.id], kind=None)
            return node
=======
            return ast.Constant(value=_safe_names[node.id], kind=None)
>>>>>>> 2f72e42e

        # all other bare names are taken to be string literals. Thus something
        # like parse_selection('name CA') properly resolves CA as a string
        # literal, not a barename to be loaded from the global scope!
        return ast.Constant(s=node.id, kind=None)


def _chain(*attrs):
    """This transforms, for example, ('residue', 'is_protein'), into
    Attribute(value=Attribute(value=THIS_ATOM,
     attr='residue', ctx=Load()), attr='is_protein', ctx=Load())
    """
    left = THIS_ATOM
    for attr in attrs:
        left = ast.Attribute(value=left, attr=attr, ctx=ast.Load())
    return left


def _kw(*tuples):
    """Create a many-to-one dictionary.

    _kw((['one', '1'], 'one'))
    gives {'one': 'one', '1': 'one'}
    """
    dic = dict()
    for keys, val in tuples:
        for key in keys:
            dic[key] = val
    return dic


def _check_n_tokens(tokens, n_tokens, name):
    if not len(tokens) == n_tokens:
        err = "{} take {} values. You gave {}"
        err = err.format(name, n_tokens, len(tokens))
        raise ParseException(err)


class SelectionKeyword:
    keyword_aliases = _kw(
        # Atom.<attribute>
        (("all", "everything"), ast.Name(id="True", ctx=ast.Load())),
        (("none", "nothing"), ast.Name(id="False", ctx=ast.Load())),
        (("backbone", "is_backbone"), _chain("is_backbone")),
        (("sidechain", "is_sidechain"), _chain("is_sidechain")),
        # Atom.residue.<attribute>
        (("protein", "is_protein"), _chain("residue", "is_protein")),
        (("code", "rescode", "resc"), _chain("residue", "code")),
        # (('nucleic', 'is_nucleic'), _chain('residue', 'is_nucleic')),
        (("water", "waters", "is_water"), _chain("residue", "is_water")),
        (("name",), _chain("name")),
        (("index",), _chain("index")),
        (("n_bonds",), _chain("n_bonds")),
        (("residue", "resSeq"), _chain("residue", "resSeq")),
        (("resname", "resn"), _chain("residue", "name")),
        (("resid", "resi"), _chain("residue", "index")),
        (("segment_id", "segname"), _chain("segment_id")),
        # Atom.residue.chain.<attribute>
        (("chainid",), _chain("residue", "chain", "index")),
        # Atom.element.<attribute>
        (("type", "element", "symbol"), _chain("element", "symbol")),
        # (('radius',), _chain('element', 'radius')),
        (("mass",), _chain("element", "mass")),
    )

    def __init__(self, tokens):
        # pyparsing constructs the instance while building the parse tree,
        # and gives us the set tokens. In this case, the tokens are
        self._tokens = tokens
        _check_n_tokens(tokens, 1, "Unary selectors")
        assert tokens[0] in self.keyword_aliases

    def ast(self):
        return self.keyword_aliases[self._tokens[0]]


class Literal:
    def __init__(self, tokens):
        self.token = tokens[0]
        _check_n_tokens(tokens, 1, "literal")

    def ast(self):
        return ast.parse(self.token, mode="eval").body


class UnaryInfixOperand:
    n_terms = 1
    assoc = "RIGHT"

    keyword_aliases = _kw(
        (["not ", "!"], ast.Not()),
    )

    def __init__(self, tokens):
        tokens = tokens[0]
        _check_n_tokens(tokens, 2, "Unary infix operators")
        self.op_token, self.value_token = tokens
        assert self.op_token in self.keyword_aliases
        if isinstance(self.value_token, Literal):
            raise ValueError("Cannot use literals as booleans.")

    def ast(self):
        return ast.UnaryOp(
            op=self.keyword_aliases[self.op_token],
            operand=self.value_token.ast(),
        )


class RegexInfixOperand:
    n_terms = 2
    assoc = "LEFT"
    keyword_aliases = {"=~": "=~"}

    def __init__(self, tokens):
        self.tokens = tokens[0]
        _check_n_tokens(self.tokens, 3, "regex operator")
        self.string, op, self.pattern = self.tokens
        assert op == "=~"
        if isinstance(self.string, Literal):
            raise ValueError("Cannot do regex comparison on literal")

    def ast(self):
        pattern = self.tokens[2].ast()
        string = self.tokens[0].ast()
        return ast.Compare(
            left=ast.Call(
                func=ast.Attribute(
                    value=RE_MODULE,
                    attr="match",
                    ctx=ast.Load(),
                ),
                args=[pattern, string],
                keywords=[],
                starargs=None,
                kwargs=None,
            ),
            ops=[ast.IsNot()],
            comparators=[ast.Name(id="None", ctx=ast.Load())],
        )


class BinaryInfixOperand:
    n_terms = 2
    assoc = "LEFT"

    keyword_aliases = _kw(
        (["and", "&&"], ast.And()),
        (["or", "||"], ast.Or()),
        (["<", "lt"], ast.Lt()),
        (["==", "eq"], ast.Eq()),
        (["<=", "le"], ast.LtE()),
        (["!=", "ne"], ast.NotEq()),
        ([">=", "ge"], ast.GtE()),
        ([">", "gt"], ast.Gt()),
    )

    def __init__(self, tokens):
        tokens = tokens[0]
        if len(tokens) % 2 == 1:
            self.op_token = tokens[1]
            self.comparators = tokens[::2]
        else:
            err = "Invalid number of infix expressions: {}"
            err = err.format(len(tokens))
            raise ParseException(err)
        assert self.op_token in self.keyword_aliases

        # Check for too many literals and not enough keywords
        op = self.keyword_aliases[self.op_token]
        if isinstance(op, ast.boolop):
            if any(isinstance(c, Literal) for c in self.comparators):
                raise ValueError("Cannot use literals as truth")
        else:
            if all(isinstance(c, Literal) for c in self.comparators):
                raise ValueError("Cannot compare literals.")

    def ast(self):
        op = self.keyword_aliases[self.op_token]

        if isinstance(op, ast.boolop):
            # and and or use one type of AST node
            value = ast.BoolOp(op=op, values=[e.ast() for e in self.comparators])
        else:
            # remaining operators use another
            value = ast.Compare(
                left=self.comparators[0].ast(),
                ops=[op],
                comparators=[e.ast() for e in self.comparators[1:]],
            )
        return value


class RangeCondition:
    def __init__(self, tokens):
        tokens = tokens[0]
        _check_n_tokens(tokens, 4, "range condition")
        assert tokens[2] == "to"
        self._field, self._from, self._to = tokens[0], tokens[1], tokens[3]
        if isinstance(self._field, Literal):
            raise ValueError("Can't test literal in range.")

    def ast(self):
        return ast.Compare(
            left=self._from.ast(),
            ops=[ast.LtE(), ast.LtE()],
            comparators=[self._field.ast(), self._to.ast()],
        )


class InListCondition:
    def __init__(self, tokens):
        tokens = tokens[0]
        self._field = tokens[0]

        if len(tokens) == 2:
            # Implicit equality
            self.implicit_equality = True
        elif len(tokens) > 2:
            self.implicit_equality = False
        else:
            raise ValueError("Not enough tokens for `in` condition")

        self.compare_to = tokens[1:]

    def ast(self):
        if self.implicit_equality:
            return ast.Compare(
                left=self._field.ast(),
                ops=[ast.Eq()],
                comparators=[e.ast() for e in self.compare_to],
            )
        else:
            comparator = ast.List([e.ast() for e in self.compare_to], ast.Load())
            return ast.Compare(
                left=self._field.ast(),
                ops=[ast.In()],
                comparators=[comparator],
            )


class parse_selection:
    """Parse an atom selection expression

    Parameters
    ----------
    selection_string : str
        Selection string, a string in the MDTraj atom selection grammar.

    Returns
    -------
    expr : callable (atom -> bool)
        A callable object which accepts an MDTraj.core.topology.Atom object and
        returns a boolean value giving whether or not that particular atom
        satisfies the selection string.
    source : str
        Python source code corresponding to the expression ``expr``.
    astnode : ast.AST
        Python abstract syntax tree node containing the parsed expression

    Examples
    --------
    >>> expr, source, astnode = parse_selection('protein and type CA')
    >>> expr
    <function __main__.<lambda>>
    >>> source
    '(atom.residue.is_protein and (atom.element.symbol == CA))'
    >>> <_ast.BoolOp at 0x103969d50>
    """

    def __init__(self):
        self.is_initialized = False
        self.expression = None

    def _initialize(self):
        def keywords(klass):
            kws = sorted(klass.keyword_aliases.keys())
            return MatchFirst([Keyword(kw) for kw in kws])

        def infix(klass):
            kws = sorted(klass.keyword_aliases.keys())
            return [
                (kw, klass.n_terms, getattr(opAssoc, klass.assoc), klass) for kw in kws
            ]

        # literals include words made of alphanumerics, numbers,
        # or quoted strings but we exclude any of the logical
        # operands (e.g. 'or') from being parsed literals
        literal = ~(keywords(BinaryInfixOperand) | keywords(UnaryInfixOperand)) + (
            Word(NUMS) | quotedString | Word(alphas, alphanums)
        )
        literal.setParseAction(Literal)

        # These are the other 'root' expressions,
        # the selection keywords (resname, resid, mass, etc)
        selection_keyword = keywords(SelectionKeyword)
        selection_keyword.setParseAction(SelectionKeyword)
        base_expression = MatchFirst([selection_keyword, literal])

        # range condition matches expressions such as 'mass 1 to 20'
        range_condition = Group(
            selection_keyword + literal + Keyword("to") + literal,
        )
        range_condition.setParseAction(RangeCondition)

        # matches expression such as `resname GLU ASP ARG` and also
        # handles implicit equality `resname ALA`
        in_list_condition = Group(selection_keyword + OneOrMore(literal))
        in_list_condition.setParseAction(InListCondition)

        expression = range_condition | in_list_condition | base_expression
        logical_expr = infixNotation(
            expression,
            infix(UnaryInfixOperand)
            + infix(BinaryInfixOperand)
            + infix(RegexInfixOperand),
        )

        self.expression = logical_expr
        self.is_initialized = True

        self.transformer = _RewriteNames()

    def __call__(self, selection):
        if not self.is_initialized:
            self._initialize()

        try:
            parse_result = self.expression.parseString(selection, parseAll=True)
        except ParseException as e:
            msg = str(e)
            lines = [
                f"{msg}: {selection}",
                " " * (12 + len("%s: " % msg) + e.loc) + "^^^",
            ]
            raise ValueError("\n".join(lines))

        # Change __ATOM__ in function bodies. It must bind to the arg
        # name specified below (i.e. 'atom')
        astnode = self.transformer.visit(deepcopy(parse_result[0].ast()))

        # Special check for a single literal
<<<<<<< HEAD
        if isinstance(astnode, ast.Num) or isinstance(astnode, ast.Str):
            raise ValueError("Cannot use a single literal as a boolean.")

        if PY2:
            args = [ast.Name(id="atom", ctx=ast.Param())]
            signature = ast.arguments(
                args=args,
                vararg=None,
                kwarg=None,
                defaults=[],
            )
        else:
            args = [ast.arg(arg="atom", annotation=None)]
            signature = ast.arguments(
                args=args,
                vararg=None,
                kwarg=None,
                posonlyargs=[],
                kwonlyargs=[],
                defaults=[],
                kw_defaults=[],
            )
=======
        # TODO: These classes are deprecated since 3.8 and replaced with ast.Constant,
        # but that substitution breaks behavior
        if isinstance(astnode, (ast.Num, ast.Str)):
            raise ValueError(
                "Cannot use a single literal as a boolean. "
                f"Choked on node with value {astnode.value}"
            )

        args = [ast.arg(arg='atom', annotation=None)]
        signature = ast.arguments(args=args, vararg=None, kwarg=None,
                                  posonlyargs=[], kwonlyargs=[],
                                  defaults=[], kw_defaults=[])
>>>>>>> 2f72e42e

        func = ast.Expression(body=ast.Lambda(signature, astnode))
        source = astunparse.unparse(astnode)

        expr = eval(
            compile(ast.fix_missing_locations(func), "<string>", mode="eval"),
            SELECTION_GLOBALS,
        )
        return _ParsedSelection(expr, source, astnode)


# Create the callable, and use it to overshadow the class. this way there's
# basically just one global instance of the "function", even thought its
# a callable class.
parse_selection = parse_selection()

if __name__ == "__main__":
    exp = parse_selection(sys.argv[1])
    print(exp.source)
    print(ast.dump(exp.astnode))<|MERGE_RESOLUTION|>--- conflicted
+++ resolved
@@ -20,23 +20,28 @@
 # License along with MDTraj. If not, see <http://www.gnu.org/licenses/>.
 # #############################################################################
 
-<<<<<<< HEAD
-
-=======
+
 import re
->>>>>>> 2f72e42e
 import ast
 import re
 import sys
 from collections import namedtuple
-<<<<<<< HEAD
 from copy import deepcopy
 
-=======
-from pyparsing import (Word, ParserElement, MatchFirst,
-    Keyword, opAssoc, quotedString, alphas, alphanums, infixNotation, Group,
-    ParseException, OneOrMore)
->>>>>>> 2f72e42e
+from pyparsing import (
+    Word,
+    ParserElement,
+    MatchFirst,
+    Keyword,
+    opAssoc,
+    quotedString,
+    alphas,
+    alphanums,
+    infixNotation,
+    Group,
+    ParseException,
+    OneOrMore,
+)
 import astunparse
 from mdtraj.utils.six import PY2
 from pyparsing import (
@@ -81,12 +86,7 @@
 
         _safe_names = {"None": None, "True": True, "False": False}
         if node.id in _safe_names:
-<<<<<<< HEAD
-            return ast.NameConstant(value=_safe_names[node.id], kind=None)
-            return node
-=======
             return ast.Constant(value=_safe_names[node.id], kind=None)
->>>>>>> 2f72e42e
 
         # all other bare names are taken to be string literals. Thus something
         # like parse_selection('name CA') properly resolves CA as a string
@@ -428,30 +428,6 @@
         astnode = self.transformer.visit(deepcopy(parse_result[0].ast()))
 
         # Special check for a single literal
-<<<<<<< HEAD
-        if isinstance(astnode, ast.Num) or isinstance(astnode, ast.Str):
-            raise ValueError("Cannot use a single literal as a boolean.")
-
-        if PY2:
-            args = [ast.Name(id="atom", ctx=ast.Param())]
-            signature = ast.arguments(
-                args=args,
-                vararg=None,
-                kwarg=None,
-                defaults=[],
-            )
-        else:
-            args = [ast.arg(arg="atom", annotation=None)]
-            signature = ast.arguments(
-                args=args,
-                vararg=None,
-                kwarg=None,
-                posonlyargs=[],
-                kwonlyargs=[],
-                defaults=[],
-                kw_defaults=[],
-            )
-=======
         # TODO: These classes are deprecated since 3.8 and replaced with ast.Constant,
         # but that substitution breaks behavior
         if isinstance(astnode, (ast.Num, ast.Str)):
@@ -460,11 +436,16 @@
                 f"Choked on node with value {astnode.value}"
             )
 
-        args = [ast.arg(arg='atom', annotation=None)]
-        signature = ast.arguments(args=args, vararg=None, kwarg=None,
-                                  posonlyargs=[], kwonlyargs=[],
-                                  defaults=[], kw_defaults=[])
->>>>>>> 2f72e42e
+        args = [ast.arg(arg="atom", annotation=None)]
+        signature = ast.arguments(
+            args=args,
+            vararg=None,
+            kwarg=None,
+            posonlyargs=[],
+            kwonlyargs=[],
+            defaults=[],
+            kw_defaults=[],
+        )
 
         func = ast.Expression(body=ast.Lambda(signature, astnode))
         source = astunparse.unparse(astnode)
