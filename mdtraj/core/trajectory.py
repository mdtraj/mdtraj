--- conflicted
+++ resolved
@@ -1565,11 +1565,7 @@
                 types=[a.name for a in self.top.atoms],
             )
 
-<<<<<<< HEAD
-    def save_pdb(self, filename, force_overwrite=True, bfactors=None, bond_orders=False):
-=======
-    def save_pdb(self, filename, force_overwrite=True, bfactors=None, ter=True):
->>>>>>> 573a85c2
+    def save_pdb(self, filename, force_overwrite=True, bfactors=None, bond_orders=False, ter=True):
         """Save trajectory to RCSB PDB format
 
         Parameters
@@ -1582,14 +1578,12 @@
             Save bfactors with pdb file. If the array is two dimensional it should
             contain a bfactor for each atom in each frame of the trajectory.
             Otherwise, the same bfactor will be saved in each frame.
-<<<<<<< HEAD
+
         bond_orders : bool, default=False
             Specify bond orders by writing repeated bonds in CONECT records 
-=======
         ter : bool, default=True
             Include TER lines in pdb to indicate end of a chain of residues. This is useful
             if you need to keep atom numbers consistent.
->>>>>>> 573a85c2
         """
         self._check_valid_unitcell()
 
@@ -1690,21 +1684,6 @@
         with PDBxTrajectoryFile(filename, "w", force_overwrite=force_overwrite) as f:
             for i in range(self.n_frames):
                 if self._have_unitcell:
-<<<<<<< HEAD
-                    f.write(in_units_of(self._xyz[i], Trajectory._distance_unit, f.distance_unit),
-                            self.topology,
-                            modelIndex=i,
-                            bfactors=bfactors[i],
-                            unitcell_lengths=in_units_of(self.unitcell_lengths[i], Trajectory._distance_unit, f.distance_unit),
-                            unitcell_angles=self.unitcell_angles[i],
-                            bond_orders=bond_orders)
-                else:
-                    f.write(in_units_of(self._xyz[i], Trajectory._distance_unit, f.distance_unit),
-                            self.topology,
-                            modelIndex=i,
-                            bfactors=bfactors[i],
-                            bond_orders=bond_orders)
-=======
                     f.write(
                         in_units_of(
                             self._xyz[i],
@@ -1719,6 +1698,7 @@
                         ),
                         unitcell_angles=self.unitcell_angles[i],
                         bfactors=bfactors[i],
+                        bond_orders=bond_orders,
                     )
                 else:
                     f.write(
@@ -1729,8 +1709,8 @@
                         ),
                         self.topology,
                         bfactors=bfactors[i],
+                        bond_orders=bond_orders,
                     )
->>>>>>> 573a85c2
 
     def save_xtc(self, filename, force_overwrite=True):
         """Save trajectory to Gromacs XTC format
