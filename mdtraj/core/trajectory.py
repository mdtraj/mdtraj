##############################################################################
# MDTraj: A Python Library for Loading, Saving, and Manipulating
#         Molecular Dynamics Trajectories.
# Copyright 2012-2022 Stanford University and the Authors
#
# Authors: Robert McGibbon
# Contributors: Kyle A. Beauchamp, TJ Lane, Joshua Adelman, Lee-Ping Wang, Jason Swails
#
# MDTraj is free software: you can redistribute it and/or modify
# it under the terms of the GNU Lesser General Public License as
# published by the Free Software Foundation, either version 2.1
# of the License, or (at your option) any later version.
#
# This library is distributed in the hope that it will be useful,
# but WITHOUT ANY WARRANTY; without even the implied warranty of
# MERCHANTABILITY or FITNESS FOR A PARTICULAR PURPOSE.  See the
# GNU Lesser General Public License for more details.
#
# You should have received a copy of the GNU Lesser General Public
# License along with MDTraj. If not, see <http://www.gnu.org/licenses/>.
##############################################################################


##############################################################################
# Imports
##############################################################################

<<<<<<< HEAD

import functools
=======
>>>>>>> 2f72e42e
import os
import warnings
from collections.abc import Iterable
from copy import deepcopy

import numpy as np
from mdtraj import FormatRegistry, _rmsd
from mdtraj.core.residue_names import _SOLVENT_TYPES
from mdtraj.core.topology import Topology
from mdtraj.formats import (
    AmberNetCDFRestartFile,
    AmberRestartFile,
    BINPOSTrajectoryFile,
    DCDTrajectoryFile,
    DTRTrajectoryFile,
    GroTrajectoryFile,
    HDF5TrajectoryFile,
    LAMMPSTrajectoryFile,
    LH5TrajectoryFile,
    MDCRDTrajectoryFile,
    NetCDFTrajectoryFile,
    PDBTrajectoryFile,
    TNGTrajectoryFile,
    TRRTrajectoryFile,
    XTCTrajectoryFile,
    XYZTrajectoryFile,
)
from mdtraj.formats.arc import load_arc
from mdtraj.formats.gro import load_gro
from mdtraj.formats.gsd import load_gsd_topology, write_gsd
from mdtraj.formats.hoomdxml import load_hoomdxml
<<<<<<< HEAD
from mdtraj.formats.mol2 import load_mol2
from mdtraj.formats.prmtop import load_prmtop
from mdtraj.formats.psf import load_psf
from mdtraj.geometry import _geometry, distance
from mdtraj.utils import (
    box_vectors_to_lengths_and_angles,
    cast_indices,
    deprecated,
    ensure_type,
    in_units_of,
    lengths_and_angles_to_box_vectors,
)
from mdtraj.utils.six import PY3, string_types
from mdtraj.utils.six.moves import xrange
=======
from mdtraj.formats.gsd import write_gsd, load_gsd_topology
from mdtraj.core.topology import Topology
from mdtraj.core.residue_names import _SOLVENT_TYPES
from mdtraj.utils import (ensure_type, in_units_of, lengths_and_angles_to_box_vectors,
                          box_vectors_to_lengths_and_angles, cast_indices,
                          deprecated)
from mdtraj import _rmsd
from mdtraj import FormatRegistry
from mdtraj.geometry import distance
from mdtraj.geometry import _geometry
>>>>>>> 2f72e42e

##############################################################################
# Globals
##############################################################################

__all__ = [
    "open",
    "load",
    "iterload",
    "load_frame",
    "load_topology",
    "join",
    "Trajectory",
]
# supported extensions for constructing topologies
_TOPOLOGY_EXTS = [
    ".pdb",
    ".pdb.gz",
    ".h5",
    ".lh5",
    ".prmtop",
    ".parm7",
    ".prm7",
    ".psf",
    ".mol2",
    ".hoomdxml",
    ".gro",
    ".arc",
    ".hdf5",
    ".gsd",
]


##############################################################################
# Utilities
##############################################################################


def _assert_files_exist(filenames):
    """Throw an IO error if files don't exist

    Parameters
    ----------
    filenames : {path-like, [path-like]}
        Path or list of paths to check
    """
    if isinstance(filenames, (str, os.PathLike)):
        filenames = [filenames]
    for fn in filenames:
        if not (os.path.exists(fn) and os.path.isfile(fn)):
            raise OSError("No such file: %s" % fn)


def _assert_files_or_dirs_exist(names):
    """Throw an IO error if files don't exist

    Parameters
    ----------
    filenames : {path-like, [path-like]}
        Path or list of paths to check
    """
    if isinstance(names, (str, os.PathLike)):
        names = [names]
    for fn in names:
        if not (os.path.exists(fn) and (os.path.isfile(fn) or os.path.isdir(fn))):
            raise OSError("No such file: %s" % fn)


<<<<<<< HEAD
if PY3:

    def _hash_numpy_array(x):
        hash_value = hash(x.shape)
        hash_value ^= hash(x.strides)
        hash_value ^= hash(x.data.tobytes())
        return hash_value

else:

    def _hash_numpy_array(x):
        writeable = x.flags.writeable
        try:
            x.flags.writeable = False
            hash_value = hash(x.shape)
            hash_value ^= hash(x.strides)
            hash_value ^= hash(x.data)
        finally:
            x.flags.writeable = writeable
        return hash_value
=======
def _hash_numpy_array(x):
    hash_value = hash(x.shape)
    hash_value ^= hash(x.strides)
    hash_value ^= hash(x.data.tobytes())
    return hash_value
>>>>>>> 2f72e42e


def load_topology(filename, **kwargs):
    """Load a topology

    Parameters
    ----------
    filename : path-like
        Path to a file containing a system topology. The following extensions
        are supported: '.pdb', '.pdb.gz', '.h5','.lh5', '.prmtop', '.parm7',
            '.prm7', '.psf', '.mol2', '.hoomdxml', '.gsd'

    Returns
    -------
    topology : md.Topology
    """
    return _parse_topology(filename, **kwargs)


def _parse_topology(top, **kwargs):
    """Get the topology from a argument of indeterminate type
    If top is a string, we try loading a pdb, if its a trajectory
    we extract its topology.

    Returns
    -------
    topology : md.Topology
    """

    if isinstance(top, (str, os.PathLike)):
        ext = _get_extension(top)
    else:
        ext = None  # might not be a string

    if isinstance(top, Topology):
        topology = top
    elif isinstance(top, Trajectory):
        topology = top.topology
<<<<<<< HEAD
    elif isinstance(top, (string_types, os.PathLike)) and (
        ext in [".pdb", ".pdb.gz", ".pdbx", ".cif", ".h5", ".lh5"]
    ):
        _traj = load_frame(top, 0, **kwargs)
        topology = _traj.topology
    elif isinstance(top, (string_types, os.PathLike)) and (
        ext in [".prmtop", ".parm7", ".prm7"]
    ):
        topology = load_prmtop(top, **kwargs)
    elif isinstance(top, (string_types, os.PathLike)) and (ext in [".psf"]):
        topology = load_psf(top, **kwargs)
    elif isinstance(top, (string_types, os.PathLike)) and (ext in [".mol2"]):
        topology = load_mol2(top, **kwargs).topology
    elif isinstance(top, (string_types, os.PathLike)) and (ext in [".gro"]):
        topology = load_gro(top, **kwargs).topology
    elif isinstance(top, (string_types, os.PathLike)) and (ext in [".arc"]):
        topology = load_arc(top, **kwargs).topology
    elif isinstance(top, (string_types, os.PathLike)) and (ext in [".hoomdxml"]):
        topology = load_hoomdxml(top, **kwargs).topology
    elif isinstance(top, (string_types, os.PathLike)) and (ext in [".gsd"]):
        topology = load_gsd_topology(top, **kwargs)
    elif isinstance(top, (string_types, os.PathLike)):
        raise OSError(
            "The topology is loaded by filename extension, and the "
            'detected "%s" format is not supported. Supported topology '
            'formats include %s and "%s".'
            % (
                ext,
                ", ".join(['"%s"' % e for e in _TOPOLOGY_EXTS[:-1]]),
                _TOPOLOGY_EXTS[-1],
            ),
        )
=======
    elif isinstance(top, (str, os.PathLike)) and (ext in ['.pdb', '.pdb.gz', '.pdbx', '.cif', '.h5','.lh5']):
        _traj = load_frame(top, 0, **kwargs)
        topology = _traj.topology
    elif isinstance(top, (str, os.PathLike)) and (ext in ['.prmtop', '.parm7', '.prm7']):
        topology = load_prmtop(top, **kwargs)
    elif isinstance(top, (str, os.PathLike)) and (ext in ['.psf']):
        topology = load_psf(top, **kwargs)
    elif isinstance(top, (str, os.PathLike)) and (ext in ['.mol2']):
        topology = load_mol2(top, **kwargs).topology
    elif isinstance(top, (str, os.PathLike)) and (ext in ['.gro']):
        topology = load_gro(top, **kwargs).topology
    elif isinstance(top, (str, os.PathLike)) and (ext in ['.arc']):
        topology = load_arc(top, **kwargs).topology
    elif isinstance(top, (str, os.PathLike)) and (ext in ['.hoomdxml']):
        topology = load_hoomdxml(top, **kwargs).topology
    elif isinstance(top, (str, os.PathLike)) and (ext in ['.gsd']):
        topology = load_gsd_topology(top, **kwargs)
    elif isinstance(top, (str, os.PathLike)):
        raise IOError('The topology is loaded by filename extension, and the '
                      'detected "%s" format is not supported. Supported topology '
                      'formats include %s and "%s".' % (
                          ext, ', '.join(['"%s"' % e for e in _TOPOLOGY_EXTS[:-1]]),
                          _TOPOLOGY_EXTS[-1]))
>>>>>>> 2f72e42e
    else:
        raise TypeError("A topology is required. You supplied top=%s" % str(top))

    return topology


def _get_extension(filename):
    (base, extension) = os.path.splitext(filename)
    if extension == ".gz":
        extension2 = os.path.splitext(base)[1]
        return extension2 + extension
    return extension


##############################################################################
# Utilities
##############################################################################


def open(filename, mode="r", force_overwrite=True, **kwargs):
    """Open a trajectory file-like object

    This factor function returns an instance of an open file-like
    object capable of reading/writing the trajectory (depending on
    'mode'). It does not actually load the trajectory from disk or
    write anything.

    Parameters
    ----------
    filename : path-like
        Path to the trajectory file on disk
    mode : {'r', 'w'}
        The mode in which to open the file, either 'r' for read or 'w' for
        write.
    force_overwrite : bool
        If opened in write mode, and a file by the name of `filename` already
        exists on disk, should we overwrite it?

    Other Parameters
    ----------------
    kwargs : dict
        Other keyword parameters are passed directly to the file object

    Returns
    -------
    fileobject : object
        Open trajectory file, whose type is determined by the filename
        extension

    See Also
    --------
    load, ArcTrajectoryFile, BINPOSTrajectoryFile, DCDTrajectoryFile,
    HDF5TrajectoryFile, LH5TrajectoryFile, MDCRDTrajectoryFile,
    NetCDFTrajectoryFile, PDBTrajectoryFile, TRRTrajectoryFile,
    XTCTrajectoryFile, TNGTrajectoryFile

    """
    extension = _get_extension(filename)
    try:
        loader = FormatRegistry.fileobjects[extension]
    except KeyError:
        raise OSError(
            "Sorry, no loader for filename=%s (extension=%s) "
            "was found. I can only load files with extensions in %s"
            % (filename, extension, FormatRegistry.fileobjects.keys()),
        )
    return loader(filename, mode=mode, force_overwrite=force_overwrite, **kwargs)


def load_frame(filename, index, top=None, atom_indices=None, **kwargs):
    """Load a single frame from a trajectory file

    Parameters
    ----------
    filename : path-like
        Path to the trajectory file on disk
    index : int
        Load the `index`-th frame from the specified file
    top : {str, Trajectory, Topology}
        Most trajectory formats do not contain topology information. Pass in
        either the path to a RCSB PDB file, a trajectory, or a topology to
        supply this information.
    atom_indices : array_like, optional
        If not none, then read only a subset of the atoms coordinates from the
        file. These indices are zero-based (not 1 based, as used by the PDB
        format).

    Examples
    --------
    >>> import mdtraj as md
    >>> first_frame = md.load_frame('traj.h5', 0)
    >>> print first_frame
    <mdtraj.Trajectory with 1 frames, 22 atoms>

    See Also
    --------
    load, load_frame

    Returns
    -------
    trajectory : md.Trajectory
        The resulting conformation, as an md.Trajectory object containing
        a single frame.
    """

    extension = _get_extension(filename)
    try:
        loader = FormatRegistry.loaders[extension]
    except KeyError:
        raise OSError(
            "Sorry, no loader for filename=%s (extension=%s) "
            "was found. I can only load files with extensions in %s"
            % (filename, extension, FormatRegistry.loaders.keys()),
        )

    kwargs["atom_indices"] = atom_indices
    if extension not in _TOPOLOGY_EXTS:
        kwargs["top"] = top

    if loader.__name__ not in ["load_dtr"]:
        _assert_files_exist(filename)
    else:
        _assert_files_or_dirs_exist(filename)

    return loader(filename, frame=index, **kwargs)


def load(filename_or_filenames, discard_overlapping_frames=False, **kwargs):
    """Load a trajectory from one or more files on disk.

    This function dispatches to one of the specialized trajectory loaders based
    on the extension on the filename. Because different trajectory formats save
    different information on disk, the specific keyword argument options supported
    depend on the specific loaded.

    Parameters
    ----------
    filename_or_filenames : {path-like, list of path-like objects}
        Filename or list of filenames containing trajectory files of a single format.
    discard_overlapping_frames : bool, default=False
        Look for overlapping frames between the last frame of one filename and
        the first frame of a subsequent filename and discard them

    Other Parameters
    ----------------
    top : {path-like, Trajectory, Topology}
        Most trajectory formats do not contain topology information. Pass in
        either the path to a RCSB PDB file, a trajectory, or a topology to
        supply this information. This option is not required for the .h5, .lh5,
        and .pdb formats, which already contain topology information.
    stride : int, default=None
        Only read every stride-th frame
    atom_indices : array_like, optional
        If not none, then read only a subset of the atoms coordinates from the
        file. This may be slightly slower than the standard read because it
        requires an extra copy, but will save memory.

    See Also
    --------
    load_frame, iterload

    Examples
    --------
    >>> import mdtraj as md
    >>> traj = md.load('output.xtc', top='topology.pdb')
    >>> print traj
    <mdtraj.Trajectory with 500 frames, 423 atoms at 0x110740a90>

    >>> traj2 = md.load('output.xtc', stride=2, top='topology.pdb')
    >>> print traj2
    <mdtraj.Trajectory with 250 frames, 423 atoms at 0x11136e410>

    >>> traj3 = md.load_hdf5('output.xtc', atom_indices=[0,1], top='topology.pdb')
    >>> print traj3
    <mdtraj.Trajectory with 500 frames, 2 atoms at 0x18236e4a0>

    Returns
    -------
    trajectory : md.Trajectory
        The resulting trajectory, as an md.Trajectory object.
    """

    # If a single filename make a list out of it in
<<<<<<< HEAD
    # order to have an easier function later on
    if isinstance(filename_or_filenames, (string_types, os.PathLike)):
=======
    #order to have an easier function later on
    if isinstance(filename_or_filenames, (str, os.PathLike)):
>>>>>>> 2f72e42e
        filename_or_filenames = [filename_or_filenames]

    extensions = [_get_extension(f) for f in filename_or_filenames]
    extension = extensions[0]
    # Make the needed checks
    if len(set(extensions)) == 0:
        raise ValueError(
            "No trajectories specified. " "filename_or_filenames was an empty list",
        )
    elif len(set(extensions)) > 1:
        raise TypeError(
            "Each filename must have the same extension. "
            "Received: %s" % ", ".join(set(extensions)),
        )

    # pre-loads the topology from PDB for major performance boost.
    topkwargs = kwargs.copy()
    # if top is not given try with one of the trajectory files
    topkwargs.pop("top", None)
    topkwargs.pop("atom_indices", None)
    topkwargs.pop("frame", None)
    topkwargs.pop("stride", None)
    topkwargs.pop("start", None)
    kwargs["top"] = _parse_topology(
        kwargs.get("top", filename_or_filenames[0]),
        **topkwargs,
    )

    # get the right loader
    try:
        # loader = _LoaderRegistry[extension][0]
        loader = FormatRegistry.loaders[extension]
    except KeyError:
        raise OSError(
            "Sorry, no loader for filename=%s (extension=%s) "
            "was found. I can only load files "
            "with extensions in %s"
            % (
                filename_or_filenames[0],
                extension,
                FormatRegistry.loaders.keys(),
            ),
        )

    if loader.__name__ not in ["load_dtr"]:
        _assert_files_exist(filename_or_filenames)
    else:
        _assert_files_or_dirs_exist(filename_or_filenames)

    if extension not in _TOPOLOGY_EXTS:
        # standard_names is a valid keyword argument only for files containing topologies
        kwargs.pop("standard_names", None)

    trajectories = []
    tmp_file = filename_or_filenames[0]
    filename_or_filenames = filename_or_filenames[1:]  # ignore first file
    try:
        # this is a little hack that makes calling load() more predictable. since
        # most of the loaders take a kwargs "top" except for load_hdf5, (since
        # it saves the topology inside the file), we often end up calling
        # load_hdf5 via this function with the top kwarg specified. but then
        # there would be a signature binding error. it's easier just to ignore
        # it.
        # TODO make all the loaders accept a pre parsed topology (top) in order to avoid
        # this part and have a more consistent interface and a faster load function
        t = loader(tmp_file, **kwargs)

    except TypeError as e:
        # Don't want to intercept legit
        # TypeErrors
        if "got an unexpected keyword argument 'top'" not in str(e):
            raise

        warnings.warn("top= kwargs ignored since this file parser does not support it")

        kwargs.pop("top", None)

        t = loader(tmp_file, **kwargs)

    except ValueError as e:
        if "xyz must be shape" in str(e):
            raise ValueError(
                "The topology and the trajectory files might not contain the same atoms\n"
                "The input topology must contain all atoms even if "
                "you want to select a subset of them with atom_indices",
            ) from e

        raise

    trajectories.append(t)

    # Only do this monkey patching if needed in order not to
    # modify the output topology
    if (
        ("top" in kwargs)
        and (kwargs.get("atom_indices", None) is not None)
        and (len(filename_or_filenames) > 0)
    ):
        # In case only a part of the atoms were selected
        # I get the right topology that
        # kwargs['top'].subset shall return
        subset_topology = trajectories[0].topology

        # Little monkey-patch to prevent further subsetting Topologies
        # this modified version of the topology will never exit this function
        kwargs["top"].subset = lambda atom_indices: subset_topology

    # We know the topology is equal because we send the same topology
    # kwarg in. Therefore, we explictly throw away the topology on all
    # but the first trajectory by making them all point to None
    #  and use check_topology=False on the join.
    # Throwing the topology away explictly allows a large number of pdb
    # files to be read in without using ridiculous amounts of memory.
    for f in filename_or_filenames:
        t = loader(f, **kwargs)

        t.topology = None
        trajectories.append(t)

    if len(trajectories) == 1:  # if only one file was given there is nothing to join
        return trajectories[0]

    return join(
        trajectories,
        check_topology=False,
        discard_overlapping_frames=discard_overlapping_frames,
    )


def iterload(filename, chunk=100, **kwargs):
    """An iterator over a trajectory from one or more files on disk, in fragments

    This may be more memory efficient than loading an entire trajectory at
    once

    Parameters
    ----------
    filename : path-like
        Path to the trajectory file on disk
    chunk : int
        Number of frames to load at once from disk per iteration.  If 0, load all.

    Other Parameters
    ----------------
    top : {str, Trajectory, Topology}
        Most trajectory formats do not contain topology information. Pass in
        either the path to a RCSB PDB file, a trajectory, or a topology to
        supply this information. This option is not required for the .h5, .lh5,
        and .pdb formats, which already contain topology information.
    stride : int, default=None
        Only read every stride-th frame.
    atom_indices : array_like, optional
        If not none, then read only a subset of the atoms coordinates from the
        file. This may be slightly slower than the standard read because it
        requires an extra copy, but will save memory.
    skip : int, default=0
        Skip first n frames.

    See Also
    --------
    load, load_frame

    Examples
    --------
    >>> import mdtraj as md
    >>> for chunk in md.iterload('output.xtc', top='topology.pdb')
    ...    print chunk
    <mdtraj.Trajectory with 100 frames, 423 atoms at 0x110740a90>
    <mdtraj.Trajectory with 100 frames, 423 atoms at 0x110740a90>
    <mdtraj.Trajectory with 100 frames, 423 atoms at 0x110740a90>
    <mdtraj.Trajectory with 100 frames, 423 atoms at 0x110740a90>
    <mdtraj.Trajectory with 100 frames, 423 atoms at 0x110740a90>
    """
    stride = kwargs.pop("stride", 1)
    atom_indices = cast_indices(kwargs.pop("atom_indices", None))
    top = kwargs.pop("top", None)
    skip = kwargs.pop("skip", 0)

    extension = _get_extension(filename)
    if extension not in _TOPOLOGY_EXTS:
        topology = _parse_topology(top)

    if chunk == 0:
        # If chunk was 0 then we want to avoid filetype-specific code
        # in case of undefined behavior in various file parsers.
        # TODO: this will first apply stride, then skip!
        if extension not in _TOPOLOGY_EXTS:
            kwargs["top"] = top
        yield load(filename, **kwargs)[skip:]
    elif extension in (".pdb", ".pdb.gz"):
        # the PDBTrajectortFile class doesn't follow the standard API. Fixing it
        # to support iterload could be worthwhile, but requires a deep refactor.
        t = load(filename, stride=stride, atom_indices=atom_indices)
        for i in range(0, len(t), chunk):
            yield t[i : i + chunk]
    elif extension in (".gsd"):
        i = 0
        while True:
            traj = load(
                filename,
                stride=stride,
                atom_indices=atom_indices,
                start=i,
                n_frames=chunk,
            )
            if len(traj) == 0:
                return
            i += chunk
            yield traj
    else:
        with (
            lambda x: (
                open(x, n_atoms=topology.n_atoms)
                if extension in (".crd", ".mdcrd")
                else open(filename)
            )
        )(filename) as f:
            if skip > 0:
                f.seek(skip)
            while True:
                if extension not in _TOPOLOGY_EXTS:
                    traj = f.read_as_traj(
                        topology,
                        n_frames=chunk,
                        stride=stride,
                        atom_indices=atom_indices,
                        **kwargs,
                    )
                else:
                    traj = f.read_as_traj(
                        n_frames=chunk,
                        stride=stride,
                        atom_indices=atom_indices,
                        **kwargs,
                    )

                if len(traj) == 0:
                    return

                yield traj


def join(trajs, check_topology=True, discard_overlapping_frames=False):
    """Concatenate multiple trajectories into one long trajectory

    Parameters
    ----------
    trajs : iterable of trajectories
        Combine these into one trajectory
    check_topology : bool
        Make sure topologies match before joining
    discard_overlapping_frames : bool
        Check for overlapping frames and discard
    """
    return functools.reduce(
        lambda x, y: x.join(
            y,
            check_topology=check_topology,
            discard_overlapping_frames=discard_overlapping_frames,
        ),
        trajs,
    )


class Trajectory:
    """Container object for a molecular dynamics trajectory

    A Trajectory represents a collection of one or more molecular structures,
    generally (but not necessarily) from a molecular dynamics trajectory. The
    Trajectory stores a number of fields describing the system through time,
    including the cartesian coordinates of each atoms (``xyz``), the topology
    of the molecular system (``topology``), and information about the
    unitcell if appropriate (``unitcell_vectors``, ``unitcell_length``,
    ``unitcell_angles``).

    A Trajectory should generally be constructed by loading a file from disk.
    Trajectories can be loaded from (and saved to) the PDB, XTC, TRR, DCD,
    binpos, NetCDF or MDTraj HDF5 formats.

    Trajectory supports fancy indexing, so you can extract one or more frames
    from a Trajectory as a separate trajectory. For example, to form a
    trajectory with every other frame, you can slice with ``traj[::2]``.

    Trajectory uses the nanometer, degree & picosecond unit system.

    Examples
    --------
    >>> # loading a trajectory
    >>> import mdtraj as md
    >>> md.load('trajectory.xtc', top='native.pdb')
    <mdtraj.Trajectory with 1000 frames, 22 atoms at 0x1058a73d0>

    >>> # slicing a trajectory
    >>> t = md.load('trajectory.h5')
    >>> print(t)
    <mdtraj.Trajectory with 100 frames, 22 atoms>
    >>> print(t[::2])
    <mdtraj.Trajectory with 50 frames, 22 atoms>

    >>> # calculating the average distance between two atoms
    >>> import mdtraj as md
    >>> import numpy as np
    >>> t = md.load('trajectory.h5')
    >>> np.mean(np.sqrt(np.sum((t.xyz[:, 0, :] - t.xyz[:, 21, :])**2, axis=1)))

    See Also
    --------
    mdtraj.load : High-level function that loads files and returns an ``md.Trajectory``

    Attributes
    ----------
    n_frames : int
    n_atoms : int
    n_residues : int
    time : np.ndarray, shape=(n_frames,)
    timestep : float
    topology : md.Topology
    top : md.Topology
    xyz : np.ndarray, shape=(n_frames, n_atoms, 3)
    unitcell_vectors : {np.ndarray, shape=(n_frames, 3, 3), None}
    unitcell_lengths : {np.ndarray, shape=(n_frames, 3), None}
    unitcell_angles : {np.ndarray, shape=(n_frames, 3), None}
    """

    # this is NOT configurable. if it's set to something else, things will break
    # (thus why I make it private)
    _distance_unit = "nanometers"

    @property
    def topology(self):
        """Topology of the system, describing the organization of atoms into residues, bonds, etc

        Returns
        -------
        topology : md.Topology
            The topology object, describing the organization of atoms into
            residues, bonds, etc
        """

        return self._topology

    @topology.setter
    def topology(self, value):
        "Set the topology of the system, describing the organization of atoms into residues, bonds, etc"
        # todo: more typechecking
        self._topology = value

    @property
    def n_frames(self):
        """Number of frames in the trajectory

        Returns
        -------
        n_frames : int
            The number of frames in the trajectory
        """
        return self._xyz.shape[0]

    @property
    def n_atoms(self):
        """Number of atoms in the trajectory

        Returns
        -------
        n_atoms : int
            The number of atoms in the trajectory
        """
        return self._xyz.shape[1]

    @property
    def n_residues(self):
        """Number of residues (amino acids) in the trajectory

        Returns
        -------
        n_residues : int
            The number of residues in the trajectory's topology
        """
        if self.top is None:
            return 0
        return sum([1 for r in self.top.residues])

    @property
    def n_chains(self):
        """Number of chains in the trajectory

        Returns
        -------
        n_chains : int
            The number of chains in the trajectory's topology
        """
        if self.top is None:
            return 0
        return sum([1 for c in self.top.chains])

    @property
    def top(self):
        """Alias for self.topology, describing the organization of atoms into residues, bonds, etc

        Returns
        -------
        topology : md.Topology
            The topology object, describing the organization of atoms into
            residues, bonds, etc
        """
        return self._topology

    @top.setter
    def top(self, value):
        "Set the topology of the system, describing the organization of atoms into residues, bonds, etc"
        # todo: more typechecking
        self._topology = value

    @property
    def timestep(self):
        """Timestep between frames, in picoseconds

        Returns
        -------
        timestep : float
            The timestep between frames, in picoseconds.
        """
        if self.n_frames <= 1:
            raise (ValueError("Cannot calculate timestep if trajectory has one frame."))
        return self._time[1] - self._time[0]

    @property
    def time(self):
        """The simulation time corresponding to each frame, in picoseconds

        Returns
        -------
        time : np.ndarray, shape=(n_frames,)
            The simulation time corresponding to each frame, in picoseconds
        """
        return self._time

    @time.setter
    def time(self, value):
        "Set the simulation time corresponding to each frame, in picoseconds"
        if isinstance(value, list):
            value = np.array(value)

        if np.isscalar(value) and self.n_frames == 1:
            value = np.array([value])
        elif not value.shape == (self.n_frames,):
            raise ValueError(
                "Wrong shape. Got %s, should be %s"
                % (
                    value.shape,
                    (self.n_frames),
                ),
            )

        self._time = value

    @property
    def unitcell_vectors(self):
        """The vectors that define the shape of the unit cell in each frame

        Returns
        -------
        vectors : np.ndarray, shape(n_frames, 3, 3)
            Vectors defining the shape of the unit cell in each frame.
            The semantics of this array are that the shape of the unit cell
            in frame ``i`` are given by the three vectors, ``value[i, 0, :]``,
            ``value[i, 1, :]``, and ``value[i, 2, :]``.
        """
        if self._unitcell_lengths is None or self._unitcell_angles is None:
            return None

        v1, v2, v3 = lengths_and_angles_to_box_vectors(
            self._unitcell_lengths[:, 0],  # a
            self._unitcell_lengths[:, 1],  # b
            self._unitcell_lengths[:, 2],  # c
            self._unitcell_angles[:, 0],  # alpha
            self._unitcell_angles[:, 1],  # beta
            self._unitcell_angles[:, 2],  # gamma
        )
        return np.swapaxes(np.dstack((v1, v2, v3)), 1, 2)

    @unitcell_vectors.setter
    def unitcell_vectors(self, vectors):
        """Set the three vectors that define the shape of the unit cell

        Parameters
        ----------
        vectors : tuple of three arrays, each of shape=(n_frames, 3)
            The semantics of this array are that the shape of the unit cell
            in frame ``i`` are given by the three vectors, ``value[i, 0, :]``,
            ``value[i, 1, :]``, and ``value[i, 2, :]``.
        """
        if vectors is None or np.all(np.abs(vectors) < 1e-15):
            self._unitcell_lengths = None
            self._unitcell_angles = None
            return

        if not len(vectors) == len(self):
            raise TypeError(
                "unitcell_vectors must be the same length as "
                "the trajectory. you provided %s" % str(vectors),
            )

        v1 = vectors[:, 0, :]
        v2 = vectors[:, 1, :]
        v3 = vectors[:, 2, :]
        a, b, c, alpha, beta, gamma = box_vectors_to_lengths_and_angles(v1, v2, v3)

        self._unitcell_lengths = np.vstack((a, b, c)).T
        self._unitcell_angles = np.vstack((alpha, beta, gamma)).T

    @property
    def unitcell_volumes(self):
        """Volumes of unit cell for each frame.

        Returns
        -------
        volumes : {np.ndarray, shape=(n_frames), None}
            Volumes of the unit cell in each frame, in nanometers^3, or None
            if the Trajectory contains no unitcell information.
        """
        if self.unitcell_lengths is not None:
            return np.array(list(map(np.linalg.det, self.unitcell_vectors)))
        else:
            return None

    @property
    def unitcell_lengths(self):
        """Lengths that define the shape of the unit cell in each frame.

        Returns
        -------
        lengths : {np.ndarray, shape=(n_frames, 3), None}
            Lengths of the unit cell in each frame, in nanometers, or None
            if the Trajectory contains no unitcell information.
        """
        return self._unitcell_lengths

    @property
    def unitcell_angles(self):
        """Angles that define the shape of the unit cell in each frame.

        Returns
        -------
        lengths : np.ndarray, shape=(n_frames, 3)
            The angles between the three unitcell vectors in each frame,
            ``alpha``, ``beta``, and ``gamma``. ``alpha' gives the angle
            between vectors ``b`` and ``c``, ``beta`` gives the angle between
            vectors ``c`` and ``a``, and ``gamma`` gives the angle between
            vectors ``a`` and ``b``. The angles are in degrees.
        """
        return self._unitcell_angles

    @unitcell_lengths.setter
    def unitcell_lengths(self, value):
        """Set the lengths that define the shape of the unit cell in each frame

        Parameters
        ----------
        value : np.ndarray, shape=(n_frames, 3)
            The distances ``a``, ``b``, and ``c`` that define the shape of the
            unit cell in each frame, or None
        """
        self._unitcell_lengths = ensure_type(
            value,
            np.float32,
            2,
            "unitcell_lengths",
            can_be_none=True,
            shape=(len(self), 3),
            warn_on_cast=False,
            add_newaxis_on_deficient_ndim=True,
        )

    @unitcell_angles.setter
    def unitcell_angles(self, value):
        """Set the lengths that define the shape of the unit cell in each frame

        Parameters
        ----------
        value : np.ndarray, shape=(n_frames, 3)
            The angles ``alpha``, ``beta`` and ``gamma`` that define the
            shape of the unit cell in each frame. The angles should be in
            degrees.
        """
        self._unitcell_angles = ensure_type(
            value,
            np.float32,
            2,
            "unitcell_angles",
            can_be_none=True,
            shape=(len(self), 3),
            warn_on_cast=False,
            add_newaxis_on_deficient_ndim=True,
        )

    @property
    def xyz(self):
        """Cartesian coordinates of each atom in each simulation frame

        Returns
        -------
        xyz : np.ndarray, shape=(n_frames, n_atoms, 3)
            A three dimensional numpy array, with the cartesian coordinates
            of each atoms in each frame.
        """
        return self._xyz

    @xyz.setter
    def xyz(self, value):
        "Set the cartesian coordinates of each atom in each simulation frame"
        if self.top is not None:
            # if we have a topology and its not None
            shape = (None, self.topology._numAtoms, 3)
        else:
            shape = (None, None, 3)

        value = ensure_type(
            value,
            np.float32,
            3,
            "xyz",
            shape=shape,
            warn_on_cast=False,
            add_newaxis_on_deficient_ndim=True,
        )
        self._xyz = value
        self._rmsd_traces = None

    def _string_summary_basic(self):
        """Basic summary of traj in string form."""
        unitcell_str = "and unitcells" if self._have_unitcell else "without unitcells"
        value = "mdtraj.Trajectory with %d frames, %d atoms, %d residues, %s" % (
            self.n_frames,
            self.n_atoms,
            self.n_residues,
            unitcell_str,
        )
        return value

    def __len__(self):
        return self.n_frames

    def __add__(self, other):
        "Concatenate two trajectories"
        return self.join(other)

    def __str__(self):
        return "<%s>" % (self._string_summary_basic())

    def __repr__(self):
        return f"<{self._string_summary_basic()} at 0x{id(self):02x}>"

    def __hash__(self):
        hash_value = hash(self.top)
        # combine with hashes of arrays
        hash_value ^= _hash_numpy_array(self._xyz)
        hash_value ^= _hash_numpy_array(self.time)
        if self._unitcell_lengths is not None:
            hash_value ^= _hash_numpy_array(self._unitcell_lengths)
        if self._unitcell_angles is not None:
            hash_value ^= _hash_numpy_array(self._unitcell_angles)
        return hash_value

    def __eq__(self, other):
        return self.__hash__() == other.__hash__()

    # def describe(self):
    #     """Diagnostic summary statistics on the trajectory"""
    #     # What information do we want to display?
    #     # Goals: easy to figure out if a trajectory is blowing up or contains
    #     # bad data, easy to diagonose other problems. Generally give a
    #     # high-level description of the data in the trajectory.
    #     # Possibly show std. dev. of differnt coordinates in the trajectory
    #     # or maybe its RMSD drift or something?
    #     # Also, check for any NaNs or Infs in the data. Or other common issues
    #     # like that?
    #     # Note that pandas.DataFrame has a describe() method, which gives
    #     # min/max/mean/std.dev./percentiles of each column in a DataFrame.
    #     raise NotImplementedError()

    def superpose(
        self,
        reference,
        frame=0,
        atom_indices=None,
        ref_atom_indices=None,
        parallel=True,
    ):
        """Superpose each conformation in this trajectory upon a reference

        Parameters
        ----------
        reference : md.Trajectory
            Align self to a particular frame in `reference`
        frame : int
            The index of the conformation in `reference` to align to.
        atom_indices : array_like, or None
            The indices of the atoms to superpose. If not
            supplied, all atoms will be used.
        ref_atom_indices : array_like, or None
            Use these atoms on the reference structure. If not supplied,
            the same atom indices will be used for this trajectory and the
            reference one.
        parallel : bool
            Use OpenMP to run the superposition in parallel over multiple cores

        Returns
        -------
        self
        """

        if atom_indices is None:
            atom_indices = slice(None)

        if ref_atom_indices is None:
            ref_atom_indices = atom_indices

        if not isinstance(ref_atom_indices, slice) and (
            len(ref_atom_indices) != len(atom_indices)
        ):
            raise ValueError("Number of atoms must be consistent!")

        n_frames = self.xyz.shape[0]
        self_align_xyz = np.asarray(self.xyz[:, atom_indices, :], order="c")
        self_displace_xyz = np.asarray(self.xyz, order="c")
        ref_align_xyz = np.array(
            reference.xyz[frame, ref_atom_indices, :],
            copy=True,
            order="c",
        ).reshape(1, -1, 3)

        offset = np.mean(self_align_xyz, axis=1, dtype=np.float64).reshape(
            n_frames,
            1,
            3,
        )
        self_align_xyz -= offset
        if self_align_xyz.ctypes.data != self_displace_xyz.ctypes.data:
            # when atom_indices is None, these two arrays alias the same memory
            # so we only need to do the centering once
            self_displace_xyz -= offset

        ref_offset = ref_align_xyz[0].astype("float64").mean(0)
        ref_align_xyz[0] -= ref_offset

        self_g = np.einsum("ijk,ijk->i", self_align_xyz, self_align_xyz)
        ref_g = np.einsum("ijk,ijk->i", ref_align_xyz, ref_align_xyz)

        _rmsd.superpose_atom_major(
            ref_align_xyz,
            self_align_xyz,
            ref_g,
            self_g,
            self_displace_xyz,
            0,
            parallel=parallel,
        )

        self_displace_xyz += ref_offset
        self.xyz = self_displace_xyz
        return self

    def join(self, other, check_topology=True, discard_overlapping_frames=False):
        """Join two trajectories together along the time/frame axis.

        This method joins trajectories along the time axis, giving a new trajectory
        of length equal to the sum of the lengths of `self` and `other`.
        It can also be called by using `self + other`

        Parameters
        ----------
        other : Trajectory or list of Trajectory
            One or more trajectories to join with this one. These trajectories
            are *appended* to the end of this trajectory.
        check_topology : bool
            Ensure that the topology of `self` and `other` are identical before
            joining them. If false, the resulting trajectory will have the
            topology of `self`.
        discard_overlapping_frames : bool, optional
            If True, compare coordinates at trajectory edges to discard overlapping
            frames.  Default: False.

        See Also
        --------
        stack : join two trajectories along the atom axis
        """

        if isinstance(other, Trajectory):
            other = [other]
        if isinstance(other, list):
            if not all(isinstance(o, Trajectory) for o in other):
                raise TypeError("You can only join Trajectory instances")
            if not all(self.n_atoms == o.n_atoms for o in other):
                raise ValueError(
                    "Number of atoms in self (%d) is not equal "
                    "to number of atoms in other" % (self.n_atoms),
                )
            if check_topology and not all(self.topology == o.topology for o in other):
                raise ValueError("The topologies of the Trajectories are not the same")
            if not all(self._have_unitcell == o._have_unitcell for o in other):
                raise ValueError("Mixing trajectories with and without unitcell")
        else:
            raise TypeError(
                "`other` must be a list of Trajectory. You supplied %d" % type(other),
            )

        # list containing all of the trajs to merge, including self
        trajectories = [self] + other
        if discard_overlapping_frames:
            for i in range(len(trajectories) - 1):
                # last frame of trajectory i
                x0 = trajectories[i].xyz[-1]
                # first frame of trajectory i+1
                x1 = trajectories[i + 1].xyz[0]

                # check that all atoms are within 2e-3 nm
                # (this is kind of arbitrary)
                if np.all(np.abs(x1 - x0) < 2e-3):
                    trajectories[i] = trajectories[i][:-1]

        xyz = np.concatenate([t.xyz for t in trajectories])
        time = np.concatenate([t.time for t in trajectories])
        angles = lengths = None
        if self._have_unitcell:
            angles = np.concatenate([t.unitcell_angles for t in trajectories])
            lengths = np.concatenate([t.unitcell_lengths for t in trajectories])

        # use this syntax so that if you subclass Trajectory,
        # the subclass's join() will return an instance of the subclass
        return self.__class__(
            xyz,
            deepcopy(self._topology),
            time=time,
            unitcell_lengths=lengths,
            unitcell_angles=angles,
        )

    def stack(self, other, keep_resSeq=True):
        """Stack two trajectories along the atom axis

        This method joins trajectories along the atom axis, giving a new trajectory
        with a number of atoms equal to the sum of the number of atoms in
        `self` and `other`.

        Notes
        -----
        The resulting trajectory will have the unitcell and time information
        the left operand.

        Examples
        --------
        >>> t1 = md.load('traj1.h5')
        >>> t2 = md.load('traj2.h5')
        >>> # even when t2 contains no unitcell information
        >>> t2.unitcell_vectors = None
        >>> stacked = t1.stack(t2)
        >>> # the stacked trajectory inherits the unitcell information
        >>> # from the first trajectory
        >>> np.all(stacked.unitcell_vectors == t1.unitcell_vectors)
        True

        Parameters
        ----------
        other : Trajectory
            The other trajectory to join
        keep_resSeq : bool, optional, default=True
            see ```mdtraj.core.topology.Topology.join``` method documentation

        See Also
        --------
        join : join two trajectories along the time/frame axis.
        """
        if not isinstance(other, Trajectory):
            raise TypeError("You can only stack two Trajectory instances")
        if self.n_frames != other.n_frames:
            raise ValueError(
                "Number of frames in self (%d) is not equal "
                "to number of frames in other (%d)" % (self.n_frames, other.n_frames),
            )
        if self.topology is not None:
            topology = self.topology.join(other.topology, keep_resSeq=keep_resSeq)
        else:
            topology = None

        xyz = np.hstack((self.xyz, other.xyz))
        return self.__class__(
            xyz=xyz,
            topology=topology,
            unitcell_angles=self.unitcell_angles,
            unitcell_lengths=self.unitcell_lengths,
            time=self.time,
        )

    def __getitem__(self, key):
        "Get a slice of this trajectory"
        return self.slice(key)

    def slice(self, key, copy=True):
        """Slice trajectory, by extracting one or more frames into a separate object

        This method can also be called using index bracket notation, i.e
        `traj[1] == traj.slice(1)`

        Parameters
        ----------
        key : {int, np.ndarray, slice}
            The slice to take. Can be either an int, a list of ints, or a slice
            object.
        copy : bool, default=True
            Copy the arrays after slicing. If you set this to false, then if
            you modify a slice, you'll modify the original array since they
            point to the same data.
        """
        xyz = self.xyz[key]
        time = self.time[key]
        unitcell_lengths, unitcell_angles = None, None
        rmsd_traces = None
        if self.unitcell_angles is not None:
            unitcell_angles = self.unitcell_angles[key]
        if self.unitcell_lengths is not None:
            unitcell_lengths = self.unitcell_lengths[key]
        if self._rmsd_traces is not None:
            rmsd_traces = self._rmsd_traces

        if copy:
            xyz = xyz.copy()
            time = time.copy()
            topology = deepcopy(self._topology)

            if self.unitcell_angles is not None:
                unitcell_angles = unitcell_angles.copy()
            if self.unitcell_lengths is not None:
                unitcell_lengths = unitcell_lengths.copy()
            if rmsd_traces is not None:
                rmsd_traces = rmsd_traces.copy()
        else:
            topology = self._topology

        newtraj = self.__class__(
            xyz,
            topology,
            time,
            unitcell_lengths=unitcell_lengths,
            unitcell_angles=unitcell_angles,
        )

        if rmsd_traces is not None:
            newtraj._rmsd_traces = rmsd_traces

        return newtraj

    def __init__(
        self,
        xyz,
        topology,
        time=None,
        unitcell_lengths=None,
        unitcell_angles=None,
    ):
        # install the topology into the object first, so that when setting
        # the xyz, we can check that it lines up (e.g. n_atoms), with the topology
        self.topology = topology
        self.xyz = xyz

        # _rmsd_traces are the inner product of each centered conformation,
        # which are required for computing RMSD. Normally these values are
        # calculated on the fly in the cython code (rmsd/_rmsd.pyx), but
        # optionally, we enable the use precomputed values which can speed
        # up the calculation (useful for clustering), but potentially be unsafe
        # if self._xyz is modified without a corresponding change to
        # self._rmsd_traces. This array is populated computed by
        # center_conformations, and no other methods should really touch it.
        self._rmsd_traces = None

        # box has no default, it'll just be none normally
        self.unitcell_lengths = unitcell_lengths
        self.unitcell_angles = unitcell_angles

        # time will take the default 1..N
        self._time_default_to_arange = time is None
        if time is None:
            time = np.arange(len(self.xyz))
        self.time = time

        if (topology is not None) and (topology._numAtoms != self.n_atoms):
            raise ValueError(
                "Number of atoms in xyz (%s) and "
                "in topology (%s) don't match" % (self.n_atoms, topology._numAtoms),
            )

    def openmm_positions(self, frame):
        """OpenMM-compatable positions of a single frame.

        Examples
        --------
        >>> t = md.load('trajectory.h5')
        >>> context.setPositions(t.openmm_positions(0))

        Parameters
        ----------
        frame : int
            The index of frame of the trajectory that you wish to extract

        Returns
        -------
        positions : list
            The cartesian coordinates of specific trajectory frame, formatted
            for input to OpenMM

        """
        from openmm import Vec3
        from openmm.unit import nanometer

        Pos = []
        for xyzi in self.xyz[frame]:
            Pos.append(Vec3(xyzi[0], xyzi[1], xyzi[2]))

        return Pos * nanometer

    def openmm_boxes(self, frame):
        """OpenMM-compatable box vectors of a single frame.

        Examples
        --------
        >>> t = md.load('trajectory.h5')
        >>> context.setPeriodicBoxVectors(t.openmm_positions(0))

        Parameters
        ----------
        frame : int
            Return box for this single frame.

        Returns
        -------
        box : tuple
            The periodic box vectors for this frame, formatted for input to
            OpenMM.
        """
        from openmm import Vec3
        from openmm.unit import nanometer

        vectors = self.unitcell_vectors[frame]
        if vectors is None:
            raise ValueError("this trajectory does not contain box size information")

        v1, v2, v3 = vectors
        return (Vec3(*v1), Vec3(*v2), Vec3(*v3)) * nanometer

    @staticmethod
    # im not really sure if the load function should be just a function or a method on the class
    # so effectively, lets make it both?
    def load(filenames, **kwargs):
        """Load a trajectory from disk

        Parameters
        ----------
        filenames : {path-like, [path-like]}
            Either a path or list of paths

        Other Parameters
        ----------------
        As requested by the various load functions -- it depends on the extension
        """
        return load(filenames, **kwargs)

    def _savers(self):
        """Return a dictionary mapping extensions to the appropriate format-specific save function"""
        return {
            ".xtc": self.save_xtc,
            ".trr": self.save_trr,
            ".pdb": self.save_pdb,
            ".pdb.gz": self.save_pdb,
            ".dcd": self.save_dcd,
            ".h5": self.save_hdf5,
            ".binpos": self.save_binpos,
            ".nc": self.save_netcdf,
            ".netcdf": self.save_netcdf,
            ".ncrst": self.save_netcdfrst,
            ".crd": self.save_mdcrd,
            ".mdcrd": self.save_mdcrd,
            ".ncdf": self.save_netcdf,
            ".lh5": self.save_lh5,
            ".lammpstrj": self.save_lammpstrj,
            ".xyz": self.save_xyz,
            ".xyz.gz": self.save_xyz,
            ".gro": self.save_gro,
            ".rst7": self.save_amberrst7,
            ".tng": self.save_tng,
            ".dtr": self.save_dtr,
            ".gsd": self.save_gsd,
        }

    def save(self, filename, **kwargs):
        """Save trajectory to disk, in a format determined by the filename extension

        Parameters
        ----------
        filename : path-like
            filesystem path in which to save the trajectory. The extension will
            be parsed and will control the format.

        Other Parameters
        ----------------
        lossy : bool
            For .h5 or .lh5, whether or not to use compression.
        no_models: bool
            For .pdb. TODO: Document this?
        force_overwrite : bool
            If `filename` already exists, overwrite it.
        """
        # grab the extension of the filename
        extension = _get_extension(filename)
        savers = self._savers()

        try:
            saver = savers[extension]
        except KeyError:
            raise OSError(
                "Sorry, no saver for filename=%s (extension=%s) "
                "was found. I can only save files "
                "with extensions in %s" % (filename, extension, savers.keys()),
            )

        # run the saver, and return whatever output it gives
        return saver(filename, **kwargs)

    def save_hdf5(self, filename, force_overwrite=True):
        """Save trajectory to MDTraj HDF5 format

        Parameters
        ----------
        filename : path-like
            filesystem path in which to save the trajectory
        force_overwrite : bool, default=True
            Overwrite anything that exists at filename, if its already there
        """
        with HDF5TrajectoryFile(filename, "w", force_overwrite=force_overwrite) as f:
            f.write(
                coordinates=in_units_of(
                    self.xyz,
                    Trajectory._distance_unit,
                    f.distance_unit,
                ),
                time=self.time,
                cell_lengths=in_units_of(
                    self.unitcell_lengths,
                    Trajectory._distance_unit,
                    f.distance_unit,
                ),
                cell_angles=self.unitcell_angles,
            )
            f.topology = self.topology

    def save_lammpstrj(self, filename, force_overwrite=True):
        """Save trajectory to LAMMPS custom dump format

        Parameters
        ----------
        filename : path-like
            filesystem path in which to save the trajectory
        force_overwrite : bool, default=True
            Overwrite anything that exists at filename, if its already there
        """
        with LAMMPSTrajectoryFile(filename, "w", force_overwrite=force_overwrite) as f:
            f.write(
                xyz=in_units_of(self.xyz, Trajectory._distance_unit, f.distance_unit),
                cell_lengths=in_units_of(
                    self.unitcell_lengths,
                    Trajectory._distance_unit,
                    f.distance_unit,
                ),
                cell_angles=self.unitcell_angles,
            )

    def save_xyz(self, filename, force_overwrite=True):
        """Save trajectory to .xyz format.

        Parameters
        ----------
        filename : path-like
            filesystem path in which to save the trajectory
        force_overwrite : bool, default=True
            Overwrite anything that exists at filename, if its already there
        """
        with XYZTrajectoryFile(filename, "w", force_overwrite=force_overwrite) as f:
            f.write(
                xyz=in_units_of(self.xyz, Trajectory._distance_unit, f.distance_unit),
                types=[a.name for a in self.top.atoms],
            )

    def save_pdb(self, filename, force_overwrite=True, bfactors=None):
        """Save trajectory to RCSB PDB format

        Parameters
        ----------
        filename : path-like
            filesystem path in which to save the trajectory
        force_overwrite : bool, default=True
            Overwrite anything that exists at filename, if its already there
        bfactors : array_like, default=None, shape=(n_frames, n_atoms) or (n_atoms,)
            Save bfactors with pdb file. If the array is two dimensional it should
            contain a bfactor for each atom in each frame of the trajectory.
            Otherwise, the same bfactor will be saved in each frame.
        """
        self._check_valid_unitcell()

        if bfactors is not None:
            if len(np.array(bfactors).shape) == 1:
                if len(bfactors) != self.n_atoms:
                    raise ValueError(
                        "bfactors %s should be shaped as (n_frames, n_atoms) or (n_atoms,)"
                        % str(np.array(bfactors).shape),
                    )

                bfactors = [bfactors] * self.n_frames

            else:
                if np.array(bfactors).shape != (self.n_frames, self.n_atoms):
                    raise ValueError(
                        "bfactors %s should be shaped as (n_frames, n_atoms) or (n_atoms,)"
                        % str(np.array(bfactors).shape),
                    )

        else:
            bfactors = [None] * self.n_frames

<<<<<<< HEAD
        with PDBTrajectoryFile(filename, "w", force_overwrite=force_overwrite) as f:
            for i in xrange(self.n_frames):
=======

        with PDBTrajectoryFile(filename, 'w', force_overwrite=force_overwrite) as f:
            for i in range(self.n_frames):

>>>>>>> 2f72e42e
                if self._have_unitcell:
                    f.write(
                        in_units_of(
                            self._xyz[i],
                            Trajectory._distance_unit,
                            f.distance_unit,
                        ),
                        self.topology,
                        modelIndex=i,
                        bfactors=bfactors[i],
                        unitcell_lengths=in_units_of(
                            self.unitcell_lengths[i],
                            Trajectory._distance_unit,
                            f.distance_unit,
                        ),
                        unitcell_angles=self.unitcell_angles[i],
                    )
                else:
                    f.write(
                        in_units_of(
                            self._xyz[i],
                            Trajectory._distance_unit,
                            f.distance_unit,
                        ),
                        self.topology,
                        modelIndex=i,
                        bfactors=bfactors[i],
                    )

    def save_xtc(self, filename, force_overwrite=True):
        """Save trajectory to Gromacs XTC format

        Parameters
        ----------
        filename : path-like
            filesystem path in which to save the trajectory
        force_overwrite : bool, default=True
            Overwrite anything that exists at filename, if its already there
        """
        with XTCTrajectoryFile(
            os.fspath(filename),
            "w",
            force_overwrite=force_overwrite,
        ) as f:
            f.write(
                xyz=in_units_of(self.xyz, Trajectory._distance_unit, f.distance_unit),
                time=self.time,
                box=in_units_of(
                    self.unitcell_vectors,
                    Trajectory._distance_unit,
                    f.distance_unit,
                ),
            )

    def save_trr(self, filename, force_overwrite=True):
        """Save trajectory to Gromacs TRR format

        Notes
        -----
        Only the xyz coordinates and the time are saved, the velocities
        and forces in the trr will be zeros

        Parameters
        ----------
        filename : path-like
            filesystem path in which to save the trajectory
        force_overwrite : bool, default=True
            Overwrite anything that exists at filename, if its already there
        """
        with TRRTrajectoryFile(
            os.fspath(filename),
            "w",
            force_overwrite=force_overwrite,
        ) as f:
            f.write(
                xyz=in_units_of(self.xyz, Trajectory._distance_unit, f.distance_unit),
                time=self.time,
                box=in_units_of(
                    self.unitcell_vectors,
                    Trajectory._distance_unit,
                    f.distance_unit,
                ),
            )

    def save_dcd(self, filename, force_overwrite=True):
        """Save trajectory to CHARMM/NAMD DCD format

        Parameters
        ----------
        filename : path-like
            filesystem path in which to save the trajectory
        force_overwrite : bool, default=True
            Overwrite anything that exists at filenames, if its already there
        """
        self._check_valid_unitcell()
        with DCDTrajectoryFile(
            os.fspath(filename),
            "w",
            force_overwrite=force_overwrite,
        ) as f:
            f.write(
                xyz=in_units_of(self.xyz, Trajectory._distance_unit, f.distance_unit),
                cell_lengths=in_units_of(
                    self.unitcell_lengths,
                    Trajectory._distance_unit,
                    f.distance_unit,
                ),
                cell_angles=self.unitcell_angles,
            )

    def save_dtr(self, filename, force_overwrite=True):
        """Save trajectory to DESMOND DTR format

        Parameters
        ----------
        filename : path-like
            filesystem path in which to save the trajectory
        force_overwrite : bool, default=True
            Overwrite anything that exists at filenames, if its already there
        """
        self._check_valid_unitcell()
        with DTRTrajectoryFile(
            os.fspath(filename),
            "w",
            force_overwrite=force_overwrite,
        ) as f:
            f.write(
                xyz=in_units_of(self.xyz, Trajectory._distance_unit, f.distance_unit),
                cell_lengths=in_units_of(
                    self.unitcell_lengths,
                    Trajectory._distance_unit,
                    f.distance_unit,
                ),
                cell_angles=self.unitcell_angles,
                times=self.time,
            )

    def save_binpos(self, filename, force_overwrite=True):
        """Save trajectory to AMBER BINPOS format

        Parameters
        ----------
        filename : path-like
            filesystem path in which to save the trajectory
        force_overwrite : bool, default=True
            Overwrite anything that exists at filename, if its already there
        """
        with BINPOSTrajectoryFile(
            os.fspath(filename),
            "w",
            force_overwrite=force_overwrite,
        ) as f:
            f.write(in_units_of(self.xyz, Trajectory._distance_unit, f.distance_unit))

    def save_mdcrd(self, filename, force_overwrite=True):
        """Save trajectory to AMBER mdcrd format

        Parameters
        ----------
        filename : path-like
            filesystem path in which to save the trajectory
        force_overwrite : bool, default=True
            Overwrite anything that exists at filename, if its already there
        """
        self._check_valid_unitcell()
        if self._have_unitcell:
            if not np.all(self.unitcell_angles == 90):
                raise ValueError(
                    "Only rectilinear boxes can be saved to mdcrd files. "
                    "Your angles are {}".format(self.unitcell_angles),
                )

        with MDCRDTrajectoryFile(
            filename,
            mode="w",
            force_overwrite=force_overwrite,
        ) as f:
            f.write(
                xyz=in_units_of(self.xyz, Trajectory._distance_unit, f.distance_unit),
                cell_lengths=in_units_of(
                    self.unitcell_lengths,
                    Trajectory._distance_unit,
                    f.distance_unit,
                ),
            )

    def save_netcdf(self, filename, force_overwrite=True):
        """Save trajectory in AMBER NetCDF format

        Parameters
        ----------
        filename : path-like
            filesystem path in which to save the trajectory
        force_overwrite : bool, default=True
            Overwrite anything that exists at filename, if it's already there
        """
        self._check_valid_unitcell()
        with NetCDFTrajectoryFile(filename, "w", force_overwrite=force_overwrite) as f:
            f.write(
                coordinates=in_units_of(
                    self._xyz,
                    Trajectory._distance_unit,
                    NetCDFTrajectoryFile.distance_unit,
                ),
                time=self.time,
                cell_lengths=in_units_of(
                    self.unitcell_lengths,
                    Trajectory._distance_unit,
                    f.distance_unit,
                ),
                cell_angles=self.unitcell_angles,
            )

    def save_netcdfrst(self, filename, force_overwrite=True):
        """Save trajectory in AMBER NetCDF restart format

        Parameters
        ----------
        filename : path-like
            filesystem path in which to save the restart
        force_overwrite : bool, default=True
            Overwrite anything that exists at filename, if it's already there

        Notes
        -----
        NetCDF restart files can only store a single frame. If only one frame
        exists, "filename" will be written.  Otherwise, "filename.#" will be
        written, where # is a zero-padded number from 1 to the total number of
        frames in the trajectory
        """
        self._check_valid_unitcell()
        if self.n_frames == 1:
            with AmberNetCDFRestartFile(
                filename,
                "w",
                force_overwrite=force_overwrite,
            ) as f:
                coordinates = in_units_of(
                    self._xyz,
                    Trajectory._distance_unit,
                    AmberNetCDFRestartFile.distance_unit,
                )
                lengths = in_units_of(
                    self.unitcell_lengths,
                    Trajectory._distance_unit,
                    AmberNetCDFRestartFile.distance_unit,
                )
                f.write(
                    coordinates=coordinates,
                    time=self.time[0],
                    cell_lengths=lengths,
                    cell_angles=self.unitcell_angles,
                )
        else:
<<<<<<< HEAD
            fmt = "%s.%%0%dd" % (filename, len(str(self.n_frames)))
            for i in xrange(self.n_frames):
                with AmberNetCDFRestartFile(
                    fmt % (i + 1),
                    "w",
                    force_overwrite=force_overwrite,
                ) as f:
                    coordinates = in_units_of(
                        self._xyz,
                        Trajectory._distance_unit,
                        AmberNetCDFRestartFile.distance_unit,
                    )
                    lengths = in_units_of(
                        self.unitcell_lengths,
                        Trajectory._distance_unit,
                        AmberNetCDFRestartFile.distance_unit,
                    )
                    f.write(
                        coordinates=coordinates[i],
                        time=self.time[i],
                        cell_lengths=lengths[i],
                        cell_angles=self.unitcell_angles[i],
                    )
=======
            fmt = '%s.%%0%dd' % (filename, len(str(self.n_frames)))
            for i in range(self.n_frames):
                with AmberNetCDFRestartFile(fmt % (i+1), 'w', force_overwrite=force_overwrite) as f:
                    coordinates = in_units_of(self._xyz, Trajectory._distance_unit,
                                              AmberNetCDFRestartFile.distance_unit)
                    lengths = in_units_of(self.unitcell_lengths, Trajectory._distance_unit,
                                          AmberNetCDFRestartFile.distance_unit)
                    f.write(coordinates=coordinates[i], time=self.time[i],
                            cell_lengths=lengths[i], cell_angles=self.unitcell_angles[i])
>>>>>>> 2f72e42e

    def save_amberrst7(self, filename, force_overwrite=True):
        """Save trajectory in AMBER ASCII restart format

        Parameters
        ----------
        filename : path-like
            filesystem path in which to save the restart
        force_overwrite : bool, default=True
            Overwrite anything that exists at filename, if it's already there

        Notes
        -----
        Amber restart files can only store a single frame. If only one frame
        exists, "filename" will be written.  Otherwise, "filename.#" will be
        written, where # is a zero-padded number from 1 to the total number of
        frames in the trajectory
        """
        self._check_valid_unitcell()
        if self.n_frames == 1:
            with AmberRestartFile(filename, "w", force_overwrite=force_overwrite) as f:
                coordinates = in_units_of(
                    self._xyz,
                    Trajectory._distance_unit,
                    AmberRestartFile.distance_unit,
                )
                lengths = in_units_of(
                    self.unitcell_lengths,
                    Trajectory._distance_unit,
                    AmberRestartFile.distance_unit,
                )
                f.write(
                    coordinates=coordinates,
                    time=self.time[0],
                    cell_lengths=lengths,
                    cell_angles=self.unitcell_angles,
                )
        else:
<<<<<<< HEAD
            fmt = "%s.%%0%dd" % (filename, len(str(self.n_frames)))
            for i in xrange(self.n_frames):
                with AmberRestartFile(
                    fmt % (i + 1),
                    "w",
                    force_overwrite=force_overwrite,
                ) as f:
                    coordinates = in_units_of(
                        self._xyz,
                        Trajectory._distance_unit,
                        AmberRestartFile.distance_unit,
                    )
                    lengths = in_units_of(
                        self.unitcell_lengths,
                        Trajectory._distance_unit,
                        AmberRestartFile.distance_unit,
                    )
                    f.write(
                        coordinates=coordinates[i],
                        time=self.time[0],
                        cell_lengths=lengths[i],
                        cell_angles=self.unitcell_angles[i],
                    )
=======
            fmt = '%s.%%0%dd' % (filename, len(str(self.n_frames)))
            for i in range(self.n_frames):
                with AmberRestartFile(fmt % (i+1), 'w', force_overwrite=force_overwrite) as f:
                    coordinates = in_units_of(self._xyz, Trajectory._distance_unit,
                                              AmberRestartFile.distance_unit)
                    lengths = in_units_of(self.unitcell_lengths, Trajectory._distance_unit,
                                          AmberRestartFile.distance_unit)
                    f.write(coordinates=coordinates[i], time=self.time[0],
                            cell_lengths=lengths[i], cell_angles=self.unitcell_angles[i])
>>>>>>> 2f72e42e

    def save_lh5(self, filename, force_overwrite=True):
        """Save trajectory in deprecated MSMBuilder2 LH5 (lossy HDF5) format.

        Parameters
        ----------
        filename : path-like
            filesystem path in which to save the trajectory
        force_overwrite : bool, default=True
            Overwrite anything that exists at filename, if it's already there
        """
        with LH5TrajectoryFile(filename, "w", force_overwrite=force_overwrite) as f:
            f.write(coordinates=self.xyz)
            f.topology = self.topology

    def save_gro(self, filename, force_overwrite=True, precision=3):
        """Save trajectory in Gromacs .gro format

        Parameters
        ----------
        filename : path-like
            Path to save the trajectory
        force_overwrite : bool, default=True
            Overwrite anything that exists at that filename if it exists
        precision : int, default=3
            The number of decimal places to use for coordinates in GRO file
        """
        self._check_valid_unitcell()
        with GroTrajectoryFile(filename, "w", force_overwrite=force_overwrite) as f:
            f.write(
                self.xyz,
                self.topology,
                self.time,
                self.unitcell_vectors,
                precision=precision,
            )

    def save_tng(self, filename, force_overwrite=True):
        """Save trajectory to Gromacs TNG format

        Parameters
        ----------
        filename : path-like
            filesystem path in which to save the trajectory
        force_overwrite : bool, default=True
            Overwrite anything that exists at filename, if its already there
        """
        self._check_valid_unitcell()
        with TNGTrajectoryFile(
            os.fspath(filename),
            "w",
            force_overwrite=force_overwrite,
        ) as f:
            f.write(self.xyz, time=self.time, box=self.unitcell_vectors)

    def save_gsd(self, filename, force_overwrite=True):
        """Save trajectory to HOOMD GSD format

        Parameters
        ----------
        filename : path-like
            filesystem path in which to save the trajectory
        force_overwrite : bool, default=True
            Overwrite anything that exists at filenames, if its already there
        """
        if os.path.exists(filename) and not force_overwrite:
            raise OSError('"%s" already exists' % filename)

        self._check_valid_unitcell()
        write_gsd(
            filename,
            self.xyz,
            self.topology,
            cell_lengths=self.unitcell_lengths,
            cell_angles=self.unitcell_angles,
        )

    def center_coordinates(self, mass_weighted=False):
        """Center each trajectory frame at the origin (0,0,0).

        This method acts inplace on the trajectory.  The centering can
        be either uniformly weighted (mass_weighted=False) or weighted by
        the mass of each atom (mass_weighted=True).

        Parameters
        ----------
        mass_weighted : bool, optional (default = False)
            If True, weight atoms by mass when removing COM.

        Returns
        -------
        self
        """
        if mass_weighted and self.top is not None:
            self.xyz -= distance.compute_center_of_mass(self)[:, np.newaxis, :]
        else:
            self._rmsd_traces = _rmsd._center_inplace_atom_major(self._xyz)

        return self

    @deprecated("restrict_atoms was replaced by atom_slice and will be removed in 2.0")
    def restrict_atoms(self, atom_indices, inplace=True):
        """Retain only a subset of the atoms in a trajectory

        Deletes atoms not in `atom_indices`, and re-indexes those that remain

        Parameters
        ----------
        atom_indices : array-like, dtype=int, shape=(n_atoms)
            List of atom indices to keep.
        inplace : bool, default=True
            If ``True``, the operation is done inplace, modifying ``self``.
            Otherwise, a copy is returned with the restricted atoms, and
            ``self`` is not modified.

        Returns
        -------
        traj : md.Trajectory
            The return value is either ``self``, or the new trajectory,
            depending on the value of ``inplace``.
        """
        return self.atom_slice(atom_indices, inplace=inplace)

    def atom_slice(self, atom_indices, inplace=False):
        """Create a new trajectory from a subset of atoms

        Parameters
        ----------
        atom_indices : array-like, dtype=int, shape=(n_atoms)
            List of indices of atoms to retain in the new trajectory.
        inplace : bool, default=False
            If ``True``, the operation is done inplace, modifying ``self``.
            Otherwise, a copy is returned with the sliced atoms, and
            ``self`` is not modified.

        Returns
        -------
        traj : md.Trajectory
            The return value is either ``self``, or the new trajectory,
            depending on the value of ``inplace``.

        See Also
        --------
        stack : stack multiple trajectories along the atom axis
        """
        xyz = np.array(self.xyz[:, atom_indices], order="C")
        topology = None
        if self._topology is not None:
            topology = self._topology.subset(atom_indices)

        if inplace:
            if self._topology is not None:
                self._topology = topology
            self._xyz = xyz

            return self

        unitcell_lengths = unitcell_angles = None
        if self._have_unitcell:
            unitcell_lengths = self._unitcell_lengths.copy()
            unitcell_angles = self._unitcell_angles.copy()
        time = self._time.copy()

        return Trajectory(
            xyz=xyz,
            topology=topology,
            time=time,
            unitcell_lengths=unitcell_lengths,
            unitcell_angles=unitcell_angles,
        )

    def remove_solvent(self, exclude=None, inplace=False):
        """
        Create a new trajectory without solvent atoms

        Parameters
        ----------
        exclude : array-like, dtype=str, shape=(n_solvent_types)
            List of solvent residue names to retain in the new trajectory.
        inplace : bool, default=False
            The return value is either ``self``, or the new trajectory,
            depending on the value of ``inplace``.

        Returns
        -------
        traj : md.Trajectory
            The return value is either ``self``, or the new trajectory,
            depending on the value of ``inplace``.
        """
        solvent_types = list(_SOLVENT_TYPES)

        if exclude is not None:
            if isinstance(exclude, str):
                raise TypeError("exclude must be array-like")
            if not isinstance(exclude, Iterable):
                raise TypeError("exclude is not iterable")

            for type in exclude:
                if type not in solvent_types:
                    raise ValueError(type + "is not a valid solvent type")
                solvent_types.remove(type)

        atom_indices = [
            atom.index
            for atom in self.topology.atoms
            if atom.residue.name not in solvent_types
        ]

        return self.atom_slice(atom_indices, inplace=inplace)

    def smooth(self, width, order=3, atom_indices=None, inplace=False):
        """Smoothen a trajectory using a zero-delay Buttersworth filter. Please
        note that for optimal results the trajectory should be properly aligned
        prior to smoothing (see `md.Trajectory.superpose`).

        Parameters
        ----------
        width : int
            This acts very similar to the window size in a moving average
            smoother. In this implementation, the frequency of the low-pass
            filter is taken to be two over this width, so it's like
            "half the period" of the sinusiod where the filter starts
            to kick in. Must be an integer greater than one.
        order : int, optional, default=3
            The order of the filter. A small odd number is recommended. Higher
            order filters cutoff more quickly, but have worse numerical
            properties.
        atom_indices : array-like, dtype=int, shape=(n_atoms), default=None
            List of indices of atoms to retain in the new trajectory.
            Default is set to `None`, which applies smoothing to all atoms.
        inplace : bool, default=False
            The return value is either ``self``, or the new trajectory,
            depending on the value of ``inplace``.

        Returns
        -------
        traj : md.Trajectory
            The return value is either ``self``, or the new smoothed trajectory,
            depending on the value of ``inplace``.

        References
        ----------
        .. [1] "FiltFilt". Scipy Cookbook. SciPy. <http://www.scipy.org/Cookbook/FiltFilt>.
        """
        from scipy.signal import butter, filtfilt, lfilter, lfilter_zi

        if width < 2.0 or not isinstance(width, int):
            raise ValueError("width must be an integer greater than 1.")
        if not atom_indices:
            atom_indices = range(self.n_atoms)

        # find nearest odd integer
        pad = int(np.ceil((width + 1) / 2) * 2 - 1)

        # Use lfilter_zi to choose the initial condition of the filter.
        b, a = butter(order, 2.0 / width)
        zi = lfilter_zi(b, a)

        xyz = self.xyz.copy()

        for i in atom_indices:
            for j in range(3):
                signal = xyz[:, i, j]
                padded = np.r_[signal[pad - 1 : 0 : -1], signal, signal[-1:-pad:-1]]

                # Apply the filter to the width.
                z, _ = lfilter(b, a, padded, zi=zi * padded[0])

                # Apply the filter again, to have a result filtered at an order
                # the same as filtfilt.
                z2, _ = lfilter(b, a, z, zi=zi * z[0])

                # Use filtfilt to apply the filter.
                output = filtfilt(b, a, padded)

                xyz[:, i, j] = output[(pad - 1) : -(pad - 1)]

        if not inplace:
            return Trajectory(
                xyz=xyz,
                topology=self.topology,
                time=self.time,
                unitcell_lengths=self.unitcell_lengths,
                unitcell_angles=self.unitcell_angles,
            )

        self.xyz = xyz

    def _check_valid_unitcell(self):
        """Do some sanity checking on self.unitcell_lengths and self.unitcell_angles"""
        if self.unitcell_lengths is not None and self.unitcell_angles is None:
            raise AttributeError("unitcell length data exists, but no angles")
        if self.unitcell_lengths is None and self.unitcell_angles is not None:
            raise AttributeError("unitcell angles data exists, but no lengths")

        if self.unitcell_lengths is not None and np.any(self.unitcell_lengths < 0):
            raise ValueError("unitcell length < 0")

        if self.unitcell_angles is not None and np.any(self.unitcell_angles < 0):
            raise ValueError("unitcell angle < 0")

    @property
    def _have_unitcell(self):
        return self._unitcell_lengths is not None and self._unitcell_angles is not None

    def make_molecules_whole(self, inplace=False, sorted_bonds=None):
        """Only make molecules whole

        Parameters
        ----------
        inplace : bool
            If False, a new Trajectory is created and returned.
            If True, this Trajectory is modified directly.
        sorted_bonds : array of shape (n_bonds, 2)
            Pairs of atom indices that define bonds, in sorted order.
            If not specified, these will be determined from the trajectory's
            topology.

        See Also
        --------
        image_molecules
        """
        unitcell_vectors = self.unitcell_vectors
        if unitcell_vectors is None:
            raise ValueError("This Trajectory does not define a periodic unit cell")

        if inplace:
            result = self
        else:
<<<<<<< HEAD
            result = Trajectory(
                xyz=self.xyz,
                topology=self.topology,
                time=self.time,
                unitcell_lengths=self.unitcell_lengths,
                unitcell_angles=self.unitcell_angles,
            )
=======
            # This slice-based assignment ensures all numpy arrays in result
            #  are copies, not views, of the corresponding items in self:
            result = self[:]
>>>>>>> 2f72e42e

        if sorted_bonds is None:
            sorted_bonds = sorted(self._topology.bonds, key=lambda bond: bond[0].index)
            sorted_bonds = np.asarray(
                [[b0.index, b1.index] for b0, b1 in sorted_bonds],
                dtype=np.int32,
            )

        box = np.asarray(result.unitcell_vectors, order="c")
        _geometry.whole_molecules(result.xyz, box, sorted_bonds)
        if not inplace:
            return result
        return self

    def image_molecules(
        self,
        inplace=False,
        anchor_molecules=None,
        other_molecules=None,
        sorted_bonds=None,
        make_whole=True,
    ):
        """Recenter and apply periodic boundary conditions to the molecules in each frame of the trajectory.

        This method is useful for visualizing a trajectory in which molecules were not wrapped
        to the periodic unit cell, or in which the macromolecules are not centered with respect
        to the solvent.  It tries to be intelligent in deciding what molecules to center, so you
        can simply call it and trust that it will "do the right thing".

        Parameters
        ----------
        inplace : bool, default=False
            If False, a new Trajectory is created and returned.  If True, this Trajectory
            is modified directly.
        anchor_molecules : list of atom sets, optional, default=None
            Molecule that should be treated as an "anchor".
            These molecules will be centered in the box and put near each other.
            If not specified, anchor molecules are guessed using a heuristic.
        other_molecules : list of atom sets, optional, default=None
            Molecules that are not anchors. If not specified,
            these will be molecules other than the anchor molecules
        sorted_bonds : array of shape (n_bonds, 2)
            Pairs of atom indices that define bonds, in sorted order.
            If not specified, these will be determined from the trajectory's
            topology. Only relevant if ``make_whole`` is True.
        make_whole : bool
            Whether to make molecules whole.

        Returns
        -------
        traj : md.Trajectory
            The return value is either ``self`` or the new trajectory,
            depending on the value of ``inplace``.

        See Also
        --------
        Topology.guess_anchor_molecules
        """
        unitcell_vectors = self.unitcell_vectors
        if unitcell_vectors is None:
            raise ValueError("This Trajectory does not define a periodic unit cell")

        if anchor_molecules is None:
            anchor_molecules = self.topology.guess_anchor_molecules()

        if other_molecules is None:
            # Determine other molecules by which molecules are not anchor molecules
            molecules = self._topology.find_molecules()
            other_molecules = [mol for mol in molecules if mol not in anchor_molecules]

        # Expand molecules into atom indices
        anchor_molecules_atom_indices = [
            np.fromiter((a.index for a in mol), dtype=np.int32)
            for mol in anchor_molecules
        ]
        other_molecules_atom_indices = [
            np.fromiter((a.index for a in mol), dtype=np.int32)
            for mol in other_molecules
        ]

        if inplace:
            result = self
        else:
<<<<<<< HEAD
            result = Trajectory(
                xyz=self.xyz,
                topology=self.topology,
                time=self.time,
                unitcell_lengths=self.unitcell_lengths,
                unitcell_angles=self.unitcell_angles,
            )

=======
             result = self[:]
>>>>>>> 2f72e42e
        if make_whole and sorted_bonds is None:
            sorted_bonds = sorted(self._topology.bonds, key=lambda bond: bond[0].index)
            sorted_bonds = np.asarray(
                [[b0.index, b1.index] for b0, b1 in sorted_bonds],
                dtype=np.int32,
            )
        elif not make_whole:
            sorted_bonds = None

        box = np.asarray(result.unitcell_vectors, order="c")
        _geometry.image_molecules(
            result.xyz,
            box,
            anchor_molecules_atom_indices,
            other_molecules_atom_indices,
            sorted_bonds,
        )
        if not inplace:
            return result
        return self<|MERGE_RESOLUTION|>--- conflicted
+++ resolved
@@ -25,11 +25,8 @@
 # Imports
 ##############################################################################
 
-<<<<<<< HEAD
 
 import functools
-=======
->>>>>>> 2f72e42e
 import os
 import warnings
 from collections.abc import Iterable
@@ -61,33 +58,28 @@
 from mdtraj.formats.gro import load_gro
 from mdtraj.formats.gsd import load_gsd_topology, write_gsd
 from mdtraj.formats.hoomdxml import load_hoomdxml
-<<<<<<< HEAD
 from mdtraj.formats.mol2 import load_mol2
 from mdtraj.formats.prmtop import load_prmtop
 from mdtraj.formats.psf import load_psf
-from mdtraj.geometry import _geometry, distance
+from mdtraj.formats.mol2 import load_mol2
+from mdtraj.formats.gro import load_gro
+from mdtraj.formats.arc import load_arc
+from mdtraj.formats.hoomdxml import load_hoomdxml
+from mdtraj.formats.gsd import write_gsd, load_gsd_topology
+from mdtraj.core.topology import Topology
+from mdtraj.core.residue_names import _SOLVENT_TYPES
 from mdtraj.utils import (
+    ensure_type,
+    in_units_of,
+    lengths_and_angles_to_box_vectors,
     box_vectors_to_lengths_and_angles,
     cast_indices,
     deprecated,
-    ensure_type,
-    in_units_of,
-    lengths_and_angles_to_box_vectors,
 )
-from mdtraj.utils.six import PY3, string_types
-from mdtraj.utils.six.moves import xrange
-=======
-from mdtraj.formats.gsd import write_gsd, load_gsd_topology
-from mdtraj.core.topology import Topology
-from mdtraj.core.residue_names import _SOLVENT_TYPES
-from mdtraj.utils import (ensure_type, in_units_of, lengths_and_angles_to_box_vectors,
-                          box_vectors_to_lengths_and_angles, cast_indices,
-                          deprecated)
 from mdtraj import _rmsd
 from mdtraj import FormatRegistry
 from mdtraj.geometry import distance
 from mdtraj.geometry import _geometry
->>>>>>> 2f72e42e
 
 ##############################################################################
 # Globals
@@ -156,34 +148,11 @@
             raise OSError("No such file: %s" % fn)
 
 
-<<<<<<< HEAD
-if PY3:
-
-    def _hash_numpy_array(x):
-        hash_value = hash(x.shape)
-        hash_value ^= hash(x.strides)
-        hash_value ^= hash(x.data.tobytes())
-        return hash_value
-
-else:
-
-    def _hash_numpy_array(x):
-        writeable = x.flags.writeable
-        try:
-            x.flags.writeable = False
-            hash_value = hash(x.shape)
-            hash_value ^= hash(x.strides)
-            hash_value ^= hash(x.data)
-        finally:
-            x.flags.writeable = writeable
-        return hash_value
-=======
 def _hash_numpy_array(x):
     hash_value = hash(x.shape)
     hash_value ^= hash(x.strides)
     hash_value ^= hash(x.data.tobytes())
     return hash_value
->>>>>>> 2f72e42e
 
 
 def load_topology(filename, **kwargs):
@@ -222,30 +191,29 @@
         topology = top
     elif isinstance(top, Trajectory):
         topology = top.topology
-<<<<<<< HEAD
-    elif isinstance(top, (string_types, os.PathLike)) and (
+    elif isinstance(top, (str, os.PathLike)) and (
         ext in [".pdb", ".pdb.gz", ".pdbx", ".cif", ".h5", ".lh5"]
     ):
         _traj = load_frame(top, 0, **kwargs)
         topology = _traj.topology
-    elif isinstance(top, (string_types, os.PathLike)) and (
+    elif isinstance(top, (str, os.PathLike)) and (
         ext in [".prmtop", ".parm7", ".prm7"]
     ):
         topology = load_prmtop(top, **kwargs)
-    elif isinstance(top, (string_types, os.PathLike)) and (ext in [".psf"]):
+    elif isinstance(top, (str, os.PathLike)) and (ext in [".psf"]):
         topology = load_psf(top, **kwargs)
-    elif isinstance(top, (string_types, os.PathLike)) and (ext in [".mol2"]):
+    elif isinstance(top, (str, os.PathLike)) and (ext in [".mol2"]):
         topology = load_mol2(top, **kwargs).topology
-    elif isinstance(top, (string_types, os.PathLike)) and (ext in [".gro"]):
+    elif isinstance(top, (str, os.PathLike)) and (ext in [".gro"]):
         topology = load_gro(top, **kwargs).topology
-    elif isinstance(top, (string_types, os.PathLike)) and (ext in [".arc"]):
+    elif isinstance(top, (str, os.PathLike)) and (ext in [".arc"]):
         topology = load_arc(top, **kwargs).topology
-    elif isinstance(top, (string_types, os.PathLike)) and (ext in [".hoomdxml"]):
+    elif isinstance(top, (str, os.PathLike)) and (ext in [".hoomdxml"]):
         topology = load_hoomdxml(top, **kwargs).topology
-    elif isinstance(top, (string_types, os.PathLike)) and (ext in [".gsd"]):
+    elif isinstance(top, (str, os.PathLike)) and (ext in [".gsd"]):
         topology = load_gsd_topology(top, **kwargs)
-    elif isinstance(top, (string_types, os.PathLike)):
-        raise OSError(
+    elif isinstance(top, (str, os.PathLike)):
+        raise IOError(
             "The topology is loaded by filename extension, and the "
             'detected "%s" format is not supported. Supported topology '
             'formats include %s and "%s".'
@@ -253,33 +221,8 @@
                 ext,
                 ", ".join(['"%s"' % e for e in _TOPOLOGY_EXTS[:-1]]),
                 _TOPOLOGY_EXTS[-1],
-            ),
+            )
         )
-=======
-    elif isinstance(top, (str, os.PathLike)) and (ext in ['.pdb', '.pdb.gz', '.pdbx', '.cif', '.h5','.lh5']):
-        _traj = load_frame(top, 0, **kwargs)
-        topology = _traj.topology
-    elif isinstance(top, (str, os.PathLike)) and (ext in ['.prmtop', '.parm7', '.prm7']):
-        topology = load_prmtop(top, **kwargs)
-    elif isinstance(top, (str, os.PathLike)) and (ext in ['.psf']):
-        topology = load_psf(top, **kwargs)
-    elif isinstance(top, (str, os.PathLike)) and (ext in ['.mol2']):
-        topology = load_mol2(top, **kwargs).topology
-    elif isinstance(top, (str, os.PathLike)) and (ext in ['.gro']):
-        topology = load_gro(top, **kwargs).topology
-    elif isinstance(top, (str, os.PathLike)) and (ext in ['.arc']):
-        topology = load_arc(top, **kwargs).topology
-    elif isinstance(top, (str, os.PathLike)) and (ext in ['.hoomdxml']):
-        topology = load_hoomdxml(top, **kwargs).topology
-    elif isinstance(top, (str, os.PathLike)) and (ext in ['.gsd']):
-        topology = load_gsd_topology(top, **kwargs)
-    elif isinstance(top, (str, os.PathLike)):
-        raise IOError('The topology is loaded by filename extension, and the '
-                      'detected "%s" format is not supported. Supported topology '
-                      'formats include %s and "%s".' % (
-                          ext, ', '.join(['"%s"' % e for e in _TOPOLOGY_EXTS[:-1]]),
-                          _TOPOLOGY_EXTS[-1]))
->>>>>>> 2f72e42e
     else:
         raise TypeError("A topology is required. You supplied top=%s" % str(top))
 
@@ -463,13 +406,8 @@
     """
 
     # If a single filename make a list out of it in
-<<<<<<< HEAD
     # order to have an easier function later on
-    if isinstance(filename_or_filenames, (string_types, os.PathLike)):
-=======
-    #order to have an easier function later on
     if isinstance(filename_or_filenames, (str, os.PathLike)):
->>>>>>> 2f72e42e
         filename_or_filenames = [filename_or_filenames]
 
     extensions = [_get_extension(f) for f in filename_or_filenames]
@@ -1697,15 +1635,9 @@
         else:
             bfactors = [None] * self.n_frames
 
-<<<<<<< HEAD
         with PDBTrajectoryFile(filename, "w", force_overwrite=force_overwrite) as f:
-            for i in xrange(self.n_frames):
-=======
-
-        with PDBTrajectoryFile(filename, 'w', force_overwrite=force_overwrite) as f:
             for i in range(self.n_frames):
 
->>>>>>> 2f72e42e
                 if self._have_unitcell:
                     f.write(
                         in_units_of(
@@ -1960,13 +1892,10 @@
                     cell_angles=self.unitcell_angles,
                 )
         else:
-<<<<<<< HEAD
             fmt = "%s.%%0%dd" % (filename, len(str(self.n_frames)))
-            for i in xrange(self.n_frames):
+            for i in range(self.n_frames):
                 with AmberNetCDFRestartFile(
-                    fmt % (i + 1),
-                    "w",
-                    force_overwrite=force_overwrite,
+                    fmt % (i + 1), "w", force_overwrite=force_overwrite
                 ) as f:
                     coordinates = in_units_of(
                         self._xyz,
@@ -1984,17 +1913,6 @@
                         cell_lengths=lengths[i],
                         cell_angles=self.unitcell_angles[i],
                     )
-=======
-            fmt = '%s.%%0%dd' % (filename, len(str(self.n_frames)))
-            for i in range(self.n_frames):
-                with AmberNetCDFRestartFile(fmt % (i+1), 'w', force_overwrite=force_overwrite) as f:
-                    coordinates = in_units_of(self._xyz, Trajectory._distance_unit,
-                                              AmberNetCDFRestartFile.distance_unit)
-                    lengths = in_units_of(self.unitcell_lengths, Trajectory._distance_unit,
-                                          AmberNetCDFRestartFile.distance_unit)
-                    f.write(coordinates=coordinates[i], time=self.time[i],
-                            cell_lengths=lengths[i], cell_angles=self.unitcell_angles[i])
->>>>>>> 2f72e42e
 
     def save_amberrst7(self, filename, force_overwrite=True):
         """Save trajectory in AMBER ASCII restart format
@@ -2033,13 +1951,10 @@
                     cell_angles=self.unitcell_angles,
                 )
         else:
-<<<<<<< HEAD
             fmt = "%s.%%0%dd" % (filename, len(str(self.n_frames)))
-            for i in xrange(self.n_frames):
+            for i in range(self.n_frames):
                 with AmberRestartFile(
-                    fmt % (i + 1),
-                    "w",
-                    force_overwrite=force_overwrite,
+                    fmt % (i + 1), "w", force_overwrite=force_overwrite
                 ) as f:
                     coordinates = in_units_of(
                         self._xyz,
@@ -2057,17 +1972,6 @@
                         cell_lengths=lengths[i],
                         cell_angles=self.unitcell_angles[i],
                     )
-=======
-            fmt = '%s.%%0%dd' % (filename, len(str(self.n_frames)))
-            for i in range(self.n_frames):
-                with AmberRestartFile(fmt % (i+1), 'w', force_overwrite=force_overwrite) as f:
-                    coordinates = in_units_of(self._xyz, Trajectory._distance_unit,
-                                              AmberRestartFile.distance_unit)
-                    lengths = in_units_of(self.unitcell_lengths, Trajectory._distance_unit,
-                                          AmberRestartFile.distance_unit)
-                    f.write(coordinates=coordinates[i], time=self.time[0],
-                            cell_lengths=lengths[i], cell_angles=self.unitcell_angles[i])
->>>>>>> 2f72e42e
 
     def save_lh5(self, filename, force_overwrite=True):
         """Save trajectory in deprecated MSMBuilder2 LH5 (lossy HDF5) format.
@@ -2397,19 +2301,9 @@
         if inplace:
             result = self
         else:
-<<<<<<< HEAD
-            result = Trajectory(
-                xyz=self.xyz,
-                topology=self.topology,
-                time=self.time,
-                unitcell_lengths=self.unitcell_lengths,
-                unitcell_angles=self.unitcell_angles,
-            )
-=======
             # This slice-based assignment ensures all numpy arrays in result
             #  are copies, not views, of the corresponding items in self:
             result = self[:]
->>>>>>> 2f72e42e
 
         if sorted_bonds is None:
             sorted_bonds = sorted(self._topology.bonds, key=lambda bond: bond[0].index)
@@ -2493,18 +2387,7 @@
         if inplace:
             result = self
         else:
-<<<<<<< HEAD
-            result = Trajectory(
-                xyz=self.xyz,
-                topology=self.topology,
-                time=self.time,
-                unitcell_lengths=self.unitcell_lengths,
-                unitcell_angles=self.unitcell_angles,
-            )
-
-=======
-             result = self[:]
->>>>>>> 2f72e42e
+            result = self[:]
         if make_whole and sorted_bonds is None:
             sorted_bonds = sorted(self._topology.bonds, key=lambda bond: bond[0].index)
             sorted_bonds = np.asarray(
