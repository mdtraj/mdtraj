--- conflicted
+++ resolved
@@ -51,11 +51,8 @@
 OTHERWISE, ARISING FROM, OUT OF OR IN CONNECTION WITH THE SOFTWARE OR THE
 USE OR OTHER DEALINGS IN THE SOFTWARE.
 """
-<<<<<<< HEAD
-
-=======
+
 import numpy as np
->>>>>>> 2f72e42e
 from mdtraj.utils.unit.quantity import is_quantity
 from mdtraj.utils.unit.unit_definitions import daltons
 
