--- conflicted
+++ resolved
@@ -265,135 +265,6 @@
 )
 
 
-<<<<<<< HEAD
-_AMINO_ACID_CODES =  {'ACE': None, 'NME':  None, '00C': 'C', '01W':  'X', '02K':
-'A', '02L':  'N', '03Y': 'C',  '07O': 'C', '08P':  'C', '0A0': 'D',  '0A1': 'Y',
-'0A2': 'K', '0A8':  'C', '0AA': 'V', '0AB': 'V', '0AC':  'G', '0AF': 'W', '0AG':
-'L', '0AH':  'S', '0AK': 'D',  '0BN': 'F', '0CS':  'A', '0E5': 'T',  '0EA': 'Y',
-'0FL': 'A', '0NC':  'A', '0WZ': 'Y', '0Y8': 'P', '143':  'C', '193': 'X', '1OP':
-'Y', '1PA':  'F', '1PI': 'A',  '1TQ': 'W', '1TY':  'Y', '1X6': 'S',  '200': 'F',
-'23F': 'F', '23S':  'X', '26B': 'T', '2AD': 'X', '2AG':  'A', '2AO': 'X', '2AS':
-'X', '2CO':  'C', '2DO': 'X',  '2FM': 'M', '2HF':  'H', '2KK': 'K',  '2KP': 'K',
-'2LU': 'L', '2ML':  'L', '2MR': 'R', '2MT': 'P', '2OR':  'R', '2PI': 'X', '2QZ':
-'T', '2R3':  'Y', '2SI': 'X',  '2TL': 'T', '2TY':  'Y', '2VA': 'V',  '2XA': 'C',
-'32S': 'X', '32T':  'X', '33X': 'A', '3AH': 'H', '3AR':  'X', '3CF': 'F', '3GA':
-'A', '3MD':  'D', '3NF': 'Y',  '3QN': 'K', '3TY':  'X', '3XH': 'G',  '4BF': 'Y',
-'4CF': 'F', '4CY':  'M', '4DP': 'W', '4FB': 'P', '4FW':  'W', '4HT': 'W', '4IN':
-'W', '4MM':  'X', '4PH': 'F',  '4U7': 'A', '56A':  'H', '5AB': 'A',  '5CS': 'C',
-'5CW': 'W', '5HP':  'E', '6CL': 'K', '6CW': 'W', '6GL':  'A', '6HN': 'K', '7JA':
-'I', '9NE':  'E', '9NF': 'F',  '9NR': 'R', '9NV':  'V', 'A5N': 'N',  'A66': 'X',
-'AA3': 'A', 'AA4':  'A', 'AAR': 'R', 'AB7': 'X', 'ABA':  'A', 'ACB': 'D', 'ACL':
-'R', 'ADD':  'X', 'AEA': 'X',  'AEI': 'D', 'AFA':  'N', 'AGM': 'R',  'AGT': 'C',
-'AHB': 'N', 'AHH':  'X', 'AHO': 'A', 'AHP': 'A', 'AHS':  'X', 'AHT': 'X', 'AIB':
-'A', 'AKL':  'D', 'AKZ': 'D',  'ALA': 'A', 'ALC':  'A', 'ALM': 'A',  'ALN': 'A',
-'ALO': 'T', 'ALS':  'A', 'ALT': 'A', 'ALV': 'A', 'ALY':  'K', 'AN8': 'A', 'APE':
-'X', 'APH':  'A', 'API': 'K',  'APK': 'K', 'APM':  'X', 'APP': 'X',  'AR2': 'R',
-'AR4': 'E', 'AR7':  'R', 'ARG': 'R', 'ARM': 'R', 'ARO':  'R', 'ARV': 'X', 'AS2':
-'D', 'AS9':  'X', 'ASA': 'D',  'ASB': 'D', 'ASI':  'D', 'ASK': 'D',  'ASL': 'D',
-'ASM': 'X', 'ASN':  'N', 'ASP': 'D', 'ASQ': 'D', 'ASX':  'B', 'AVN': 'X', 'AYA':
-'A', 'AZK':  'K', 'AZS': 'S',  'AZY': 'Y', 'B1F':  'F', 'B2A': 'A',  'B2F': 'F',
-'B2I': 'I', 'B2V':  'V', 'B3A': 'A', 'B3D': 'D', 'B3E':  'E', 'B3K': 'K', 'B3L':
-'X', 'B3M':  'X', 'B3Q': 'X',  'B3S': 'S', 'B3T':  'X', 'B3U': 'H',  'B3X': 'N',
-'B3Y': 'Y', 'BB6':  'C', 'BB7': 'C', 'BB8': 'F', 'BB9':  'C', 'BBC': 'C', 'BCS':
-'C', 'BE2':  'X', 'BFD': 'D',  'BG1': 'S', 'BH2':  'D', 'BHD': 'D',  'BIF': 'F',
-'BIL': 'X', 'BIU':  'I', 'BJH': 'X', 'BL2': 'L', 'BLE':  'L', 'BLY': 'K', 'BMT':
-'T', 'BNN':  'F', 'BNO': 'X',  'BOR': 'R', 'BPE':  'C', 'BSE': 'S',  'BTA': 'L',
-'BTC': 'C', 'BTR':  'W', 'BUC': 'C', 'BUG': 'V', 'C1X':  'K', 'C22': 'A', 'C3Y':
-'C', 'C4R':  'C', 'C5C': 'C',  'C66': 'X', 'C6C':  'C', 'CAF': 'C',  'CAL': 'X',
-'CAS': 'C', 'CAV':  'X', 'CAY': 'C', 'CCL': 'K', 'CCS':  'C', 'CDE': 'X', 'CDV':
-'X', 'CEA':  'C', 'CGA': 'E',  'CGU': 'E', 'CHF':  'X', 'CHG': 'X',  'CHP': 'G',
-'CHS': 'X', 'CIR':  'R', 'CLE': 'L', 'CLG': 'K', 'CLH':  'K', 'CME': 'C', 'CMH':
-'C', 'CML':  'C', 'CMT': 'C',  'CPC': 'X', 'CPI':  'X', 'CR5': 'G',  'CS0': 'C',
-'CS1': 'C', 'CS3':  'C', 'CS4': 'C', 'CSA': 'C', 'CSB':  'C', 'CSD': 'C', 'CSE':
-'C', 'CSJ':  'C', 'CSO': 'C',  'CSP': 'C', 'CSR':  'C', 'CSS': 'C',  'CSU': 'C',
-'CSW': 'C', 'CSX':  'C', 'CSZ': 'C', 'CTE': 'W', 'CTH':  'T', 'CUC': 'X', 'CWR':
-'S', 'CXM':  'M', 'CY0': 'C',  'CY1': 'C', 'CY3':  'C', 'CY4': 'C',  'CYA': 'C',
-'CYD': 'C', 'CYF':  'C', 'CYG': 'C', 'CYJ': 'K', 'CYM':  'C', 'CYQ': 'C', 'CYR':
-'C', 'CYS':  'C', 'CZ2': 'C',  'CZZ': 'C', 'D11':  'T', 'D3P': 'G',  'D4P': 'X',
-'DA2': 'X', 'DAB':  'A', 'DAH': 'F', 'DAL': 'A', 'DAR':  'R', 'DAS': 'D', 'DBB':
-'T', 'DBS':  'S', 'DBU': 'T',  'DBY': 'Y', 'DBZ':  'A', 'DC2': 'C',  'DCL': 'X',
-'DCY': 'C', 'DDE':  'H', 'DFI': 'X', 'DFO': 'X', 'DGH':  'G', 'DGL': 'E', 'DGN':
-'Q', 'DHA':  'S', 'DHI': 'H',  'DHL': 'X', 'DHN':  'V', 'DHP': 'X',  'DHV': 'V',
-'DI7': 'Y', 'DIL':  'I', 'DIR': 'R', 'DIV': 'V', 'DLE':  'L', 'DLS': 'K', 'DLY':
-'K', 'DM0':  'K', 'DMH': 'N',  'DMK': 'D', 'DMT':  'X', 'DNE': 'L',  'DNL': 'K',
-'DNP': 'A', 'DNS':  'K', 'DOA': 'X', 'DOH': 'D', 'DON':  'L', 'DPL': 'P', 'DPN':
-'F', 'DPP':  'A', 'DPQ': 'Y',  'DPR': 'P', 'DSE':  'S', 'DSG': 'N',  'DSN': 'S',
-'DSP': 'D', 'DTH':  'T', 'DTR': 'W', 'DTY': 'Y', 'DVA':  'V', 'DYS': 'C', 'ECC':
-'Q', 'EFC':  'C', 'EHP': 'F',  'ESB': 'Y', 'ESC':  'M', 'EXY': 'L',  'EYS': 'X',
-'F2F': 'F', 'FAK':  'K', 'FB5': 'A', 'FB6': 'A', 'FCL':  'F', 'FGA': 'E', 'FGL':
-'G', 'FGP':  'S', 'FH7': 'K',  'FHL': 'K', 'FHO':  'K', 'FLA': 'A',  'FLE': 'L',
-'FLT': 'Y', 'FME':  'M', 'FOE': 'C', 'FP9': 'P', 'FRD':  'X', 'FT6': 'W', 'FTR':
-'W', 'FTY':  'Y', 'FVA': 'V',  'FZN': 'K', 'GAU':  'E', 'GCM': 'X',  'GFT': 'S',
-'GGL': 'E', 'GHG':  'Q', 'GHP': 'G', 'GL3': 'G', 'GLH':  'Q', 'GLJ': 'E', 'GLK':
-'E', 'GLM':  'X', 'GLN': 'Q',  'GLQ': 'E', 'GLU':  'E', 'GLX': 'Z',  'GLY': 'G',
-'GLZ': 'G', 'GMA':  'E', 'GND': 'X', 'GPL': 'K', 'GSC':  'G', 'GSU': 'E', 'GT9':
-'C', 'GVL':  'S', 'H14': 'F',  'H5M': 'P', 'HAC':  'A', 'HAR': 'R',  'HBN': 'H',
-'HCS': 'X', 'HFA':  'X', 'HGL': 'X', 'HHI': 'H', 'HIA':  'H', 'HIC': 'H', 'HIP':
-'H', 'HIQ':  'H', 'HIS': 'H',  'HL2': 'L', 'HLU':  'L', 'HMR': 'R',  'HPC': 'F',
-'HPE': 'F', 'HPH':  'F', 'HPQ': 'F', 'HQA': 'A', 'HRG':  'R', 'HRP': 'W', 'HS8':
-'H', 'HS9':  'H', 'HSE': 'H', "HSD": "H", 'HSL': 'S', 'HSO':  'H', 'HTI': 'C',  'HTN': 'N',
-'HTR': 'W', 'HV5':  'A', 'HVA': 'V', 'HY3': 'P', 'HYP':  'P', 'HZP': 'P', 'I2M':
-'I', 'I58':  'K', 'IAM': 'A',  'IAR': 'R', 'IAS':  'D', 'IEL': 'K',  'IGL': 'G',
-'IIL': 'I', 'ILE':  'I', 'ILG': 'E', 'ILX': 'I', 'IML':  'I', 'IOY': 'F', 'IPG':
-'G', 'IT1':  'K', 'IYR': 'Y',  'IYT': 'T', 'IZO':  'M', 'JJJ': 'C',  'JJK': 'C',
-'JJL': 'C', 'K1R':  'C', 'KCX': 'K', 'KGC': 'K', 'KNB':  'A', 'KOR': 'M', 'KPI':
-'K', 'KST':  'K', 'KYN': 'W',  'KYQ': 'K', 'L2A':  'X', 'LA2': 'K',  'LAA': 'D',
-'LAL': 'A', 'LBY':  'K', 'LCK': 'K', 'LCX': 'K', 'LCZ':  'X', 'LDH': 'K', 'LED':
-'L', 'LEF':  'L', 'LEH': 'L',  'LEI': 'V', 'LEM':  'L', 'LEN': 'L',  'LET': 'K',
-'LEU': 'L', 'LEX':  'L', 'LHC': 'X', 'LLP': 'K', 'LLY':  'K', 'LME': 'E', 'LMF':
-'K', 'LMQ':  'Q', 'LP6': 'K',  'LPD': 'P', 'LPG':  'G', 'LPL': 'X',  'LPS': 'S',
-'LSO': 'K', 'LTA':  'X', 'LTR': 'W', 'LVG': 'G', 'LVN':  'V', 'LYF': 'K', 'LYK':
-'K', 'LYM':  'K', 'LYN': 'K',  'LYR': 'K', 'LYS':  'K', 'LYX': 'K',  'LYZ': 'K',
-'M0H': 'C',  'M2L': 'K', 'M2S': 'M',  'M30': 'G', 'M3L': 'K',  'MA': 'A', 'MAA':
-'A', 'MAI':  'R', 'MBQ': 'Y',  'MC1': 'S', 'MCG':  'X', 'MCL': 'K',  'MCS': 'C',
-'MD3': 'C', 'MD6':  'G', 'MDF': 'Y', 'MDH': 'X', 'MEA':  'F', 'MED': 'M', 'MEG':
-'E', 'MEN':  'N', 'MEQ': 'Q',  'MET': 'M', 'MEU':  'G', 'MF3': 'X',  'MGG': 'R',
-'MGN': 'Q', 'MGY':  'G', 'MHL': 'L', 'MHO': 'M', 'MHS':  'H', 'MIS': 'S', 'MK8':
-'L', 'ML3':  'K', 'MLE': 'L',  'MLL': 'L', 'MLY':  'K', 'MLZ': 'K',  'MME': 'M',
-'MMO': 'R', 'MND':  'N', 'MNL': 'L', 'MNV': 'V', 'MOD':  'X', 'MP8': 'P', 'MPH':
-'X', 'MPJ':  'X', 'MPQ': 'G',  'MSA': 'G', 'MSE':  'M', 'MSL': 'M',  'MSO': 'M',
-'MSP': 'X', 'MT2':  'M', 'MTY': 'Y', 'MVA': 'V', 'N10':  'S', 'N2C': 'X', 'N7P':
-'P', 'N80':  'P', 'N8P': 'P',  'NA8': 'A', 'NAL':  'A', 'NAM': 'A',  'NB8': 'N',
-'NBQ': 'Y', 'NC1':  'S', 'NCB': 'A', 'NCY': 'X', 'NDF':  'F', 'NEM': 'H', 'NEP':
-'H', 'NFA':  'F', 'NHL': 'E',  'NIY': 'Y', 'NLE':  'L', 'NLN': 'L',  'NLO': 'L',
-'NLP': 'L', 'NLQ':  'Q', 'NMC': 'G', 'NMM': 'R', 'NNH':  'R', 'NPH': 'C', 'NPI':
-'A', 'NSK':  'X', 'NTR': 'Y',  'NTY': 'Y', 'NVA':  'V', 'NYS': 'C',  'NZH': 'H',
-'O12': 'X', 'OAR':  'R', 'OAS': 'S', 'OBF': 'X', 'OBS':  'K', 'OCS': 'C', 'OCY':
-'C', 'OHI':  'H', 'OHS': 'D',  'OIC': 'X', 'OLE':  'X', 'OLT': 'T',  'OLZ': 'S',
-'OMT': 'M', 'ONH':  'A', 'ONL': 'X', 'OPR': 'R', 'ORN':  'A', 'ORQ': 'R', 'OSE':
-'S', 'OTB':  'X', 'OTH': 'T',  'OXX': 'D', 'P1L':  'C', 'P2Y': 'P',  'PAQ': 'Y',
-'PAS': 'D', 'PAT':  'W', 'PAU': 'A', 'PBB': 'C', 'PBF':  'F', 'PCA': 'E', 'PCC':
-'P', 'PCE':  'X', 'PCS': 'F',  'PDL': 'X', 'PEC':  'C', 'PF5': 'F',  'PFF': 'F',
-'PFX': 'X', 'PG1':  'S', 'PG9': 'G', 'PGL': 'X', 'PGY':  'G', 'PH6': 'P', 'PHA':
-'F', 'PHD':  'D', 'PHE': 'F',  'PHI': 'F', 'PHL':  'F', 'PHM': 'F',  'PIV': 'X',
-'PLE': 'L', 'PM3':  'F', 'POM': 'P', 'PPN': 'F', 'PR3':  'C', 'PR9': 'P', 'PRO':
-'P', 'PRS':  'P', 'PSA': 'F',  'PSH': 'H', 'PTA':  'X', 'PTH': 'Y',  'PTM': 'Y',
-'PTR': 'Y', 'PVH':  'H', 'PVL': 'X', 'PYA': 'A', 'PYL':  'O', 'PYX': 'C', 'QCS':
-'C', 'QMM':  'Q', 'QPA': 'C',  'QPH': 'F', 'R1A':  'C', 'R4K': 'W',  'RE0': 'W',
-'RE3': 'W', 'RON':  'X', 'RVX': 'S', 'RZ4': 'S', 'S1H':  'S', 'S2C': 'C', 'S2D':
-'A', 'S2P':  'A', 'SAC': 'S',  'SAH': 'C', 'SAR':  'G', 'SBL': 'S',  'SCH': 'C',
-'SCS': 'C', 'SCY':  'C', 'SD2': 'X', 'SDP': 'S', 'SE7':  'A', 'SEB': 'S', 'SEC':
-'U', 'SEG':  'A', 'SEL': 'S',  'SEM': 'S', 'SEN':  'S', 'SEP': 'S',  'SER': 'S',
-'SET': 'S', 'SGB':  'S', 'SHC': 'C', 'SHP': 'G', 'SHR':  'K', 'SIB': 'C', 'SLR':
-'P', 'SLZ':  'K', 'SMC': 'C',  'SME': 'M', 'SMF':  'F', 'SNC': 'C',  'SNN': 'N',
-'SOC': 'C', 'SOY':  'S', 'SRZ': 'S', 'STY': 'Y', 'SUB':  'X', 'SUN': 'S', 'SVA':
-'S', 'SVV':  'S', 'SVW': 'S',  'SVX': 'S', 'SVY':  'S', 'SVZ': 'S',  'SYS': 'C',
-'T11': 'F', 'T66':  'X', 'TA4': 'X', 'TAV': 'D', 'TBG':  'V', 'TBM': 'T', 'TCQ':
-'Y', 'TCR':  'W', 'TDD': 'L',  'TFQ': 'F', 'TH6':  'T', 'THC': 'T',  'THO': 'X',
-'THR': 'T', 'THZ':  'R', 'TIH': 'A', 'TMB': 'T', 'TMD':  'T', 'TNB': 'C', 'TNR':
-'S', 'TOQ':  'W', 'TPH': 'X',  'TPL': 'W', 'TPO':  'T', 'TPQ': 'Y',  'TQI': 'W',
-'TQQ': 'W', 'TRF':  'W', 'TRG': 'K', 'TRN': 'W', 'TRO':  'W', 'TRP': 'W', 'TRQ':
-'W', 'TRW':  'W', 'TRX': 'W',  'TRY': 'W', 'TST':  'X', 'TTQ': 'W',  'TTS': 'Y',
-'TXY': 'Y', 'TY1':  'Y', 'TY2': 'Y', 'TY3': 'Y', 'TY5':  'Y', 'TYB': 'Y', 'TYI':
-'Y', 'TYJ':  'Y', 'TYN': 'Y',  'TYO': 'Y', 'TYQ':  'Y', 'TYR': 'Y',  'TYS': 'Y',
-'TYT': 'Y', 'TYW':  'Y', 'TYX': 'X', 'TYY': 'Y', 'TZB':  'X', 'TZO': 'X', 'UMA':
-'A', 'UN1':  'X', 'UN2': 'X',  'UNK': 'X', 'VAD':  'V', 'VAF': 'V',  'VAL': 'V',
-'VB1': 'K', 'VDL':  'X', 'VLL': 'X', 'VLM': 'X', 'VMS':  'X', 'VOL': 'X', 'WLU':
-'L', 'WPA':  'F', 'WRP': 'W',  'WVL': 'V', 'X2W':  'E', 'XCN': 'C',  'XCP': 'X',
-'XDT': 'T', 'XPL':  'O', 'XPR': 'P', 'XSN': 'N', 'XX1':  'K', 'YCM': 'C', 'YOF':
-'Y', 'YTH':  'T', 'Z01': 'A',  'ZAL': 'A', 'ZCL':  'F', 'ZFB': 'X',  'ZU0': 'T',
-'ZZJ': 'A'}
-=======
 _AMINO_ACID_CODES = {
     "ACE": None,
     "NME": None,
@@ -817,7 +688,8 @@
     "HRP": "W",
     "HS8": "H",
     "HS9": "H",
-    "HSE": "S",
+    "HSE": "H",
+    "HSD": "H",
     "HSL": "S",
     "HSO": "H",
     "HTI": "C",
@@ -1214,6 +1086,5 @@
     "ZU0": "T",
     "ZZJ": "A",
 }
->>>>>>> bc0d5391
 
 _PROTEIN_RESIDUES = frozenset(_AMINO_ACID_CODES.keys())