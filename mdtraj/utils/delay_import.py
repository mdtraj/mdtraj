--- conflicted
+++ resolved
@@ -24,25 +24,14 @@
 Code to delay the import of a moldule, and give a nice error message if
 the module is not installed. for dealing with dependencies.
 """
-##############################################################################
-# imports
-##############################################################################
-
-<<<<<<< HEAD
 
 import importlib
 import inspect
-=======
->>>>>>> 2f72e42e
 import os
 import sys
 import textwrap
 
 __all__ = ["import_"]
-
-##############################################################################
-# globals
-##############################################################################
 
 MESSAGES = {
     "networkx": """
