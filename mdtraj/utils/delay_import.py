##############################################################################
# MDTraj: A Python Library for Loading, Saving, and Manipulating
#         Molecular Dynamics Trajectories.
# Copyright 2012-2013 Stanford University and the Authors
#
# Authors: Robert McGibbon
# Contributors:
#
# MDTraj is free software: you can redistribute it and/or modify
# it under the terms of the GNU Lesser General Public License as
# published by the Free Software Foundation, either version 2.1
# of the License, or (at your option) any later version.
#
# This library is distributed in the hope that it will be useful,
# but WITHOUT ANY WARRANTY; without even the implied warranty of
# MERCHANTABILITY or FITNESS FOR A PARTICULAR PURPOSE.  See the
# GNU Lesser General Public License for more details.
#
# You should have received a copy of the GNU Lesser General Public
# License along with MDTraj. If not, see <http://www.gnu.org/licenses/>.
##############################################################################

"""
Code to delay the import of a moldule, and give a nice error message if
the module is not installed. for dealing with dependencies.
"""

import importlib
import inspect
import os
import sys
import textwrap

__all__ = ["import_"]

MESSAGES = {
    "networkx": """
    The code at {filename}:{line_number} requires the python module
    NetworkX, which is a software package for the creation, manipulation, and study of
    the structure, dynamics, and functions of complex networks.

    NetworkX can be downloaded from https://pypi.python.org/pypi/networkx/, or
    installed with the python "easy_install" or "pip" package managers using:

    # easy_install networkx
    or
    # pip install networkx
    """,
    "tables": """
    The code at {filename}:{line_number} requires the python module PyTables,
    which is a package for managing hierarchical datasets and designed to
    efficiently and easily cope with extremely large amounts of data.

    PyTables can be downloaded from http://www.pytables.org, or installed with
    the python "easy_install" or "pip" package managers using:

    # easy_install tables
    or
    # pip install tables

    PyTables also depends on the numexpr package, as well as the C-language
    HDF5 library. For detailed installation instructions, visit
    http://pytables.github.io/usersguide/installation.html
    """,
    "netCDF4": """
    The code at {filename}:{line_number} requires the netcdf4-python module,
    which is a python interface to the NetCDF software libraries and self-describing,
    machine-independent data formats that support the creation, access, and
    sharing of array-oriented scientific data.

    netcdf4-python can be downloaded from https://pypi.python.org/pypi/netCDF4,
    or installed with the python "conda" or "pip" package managers using:

    # conda install -c conda-forge netCDF4
    or
    # pip install netCDF4

    netcdf4-python also depends on the C-language HDF5 and NetCDF libraries.
    For detailed installation instructions, visit
<<<<<<< HEAD
    http://netcdf4-python.googlecode.com/svn/trunk/docs/netCDF4-module.html
    """,
    "openmm.unit": """
=======
    https://unidata.github.io/netcdf4-python/#quick-install
    ''',

    'openmm.unit': '''
>>>>>>> 79f2b227
    The code at {filename}:{line_number} requires the openmm.unit module,
    which is a python package for unit conversion.

    openmm.unit is installed with OpenMM >= 7.6, which is available at  http://openmm.org
    It can be installed with the "conda" package mangers using:

    conda install -c conda-forge openmm
    """,
    "scripttest": """
    The code at {filename}:{line_number} requires the scripttest package,
    which is a python package for testing command-line applications

    scripttest can be downloaded from https://pypi.python.org/pypi/ScriptTest/,
    or installed with the python "easy_install" or "pip" package managers using:

    # easy_install scripttest
    or
    # pip install scripttest
    """,
    "openmm.app": """
    The code at {filename}:{line_number} requires the openmm.app module, which is
    the python OpenMM application layer. OpenMM is a toolkit for molecular simulation
    using high performance GPU code.

    openmm.app is installed with OpenMM >= 7.6, which is available at http://openmm.org
    """,
    "pandas": """
    The code at {filename}:{line_number} requires the "pandas" package, which is
    an open source, BSD-licensed library providing high-performance, easy-to-use
    data structures and data analysis tools for the Python programming language.

    pandas can be downloaded from https://pypi.python.org/pypi/pandas or installed
    with the python "easy_install" or "pip" package managers using:

    # easy_install pandas
    or
    # pip install pandas
    """,
    "scipy": """,

    The code at {filename}:{line_number} requires the scipy package
    """,
}


##############################################################################
# functions
##############################################################################


def import_(module):
    """Import a module, and issue a nice message to stderr if the module isn't installed.

    Currently, this function will print nice error messages for networkx,
    tables, netCDF4, and openmm.unit, which are optional MDTraj dependencies.

    Parameters
    ----------
    module : str
        The module you'd like to import, as a string

    Returns
    -------
    module : {module, object}
        The module object

    Examples
    --------
    >>> # the following two lines are equivalent. the difference is that the
    >>> # second will check for an ImportError and print you a very nice
    >>> # user-facing message about what's wrong (where you can install the
    >>> # module from, etc) if the import fails
    >>> import tables
    >>> tables = import_('tables')
    """
    try:
        return importlib.import_module(module)
    except ImportError:
        try:
            message = MESSAGES[module]
        except KeyError:
            message = "The code at {filename}:{line_number} requires the " + module + " package"
            error = ImportError("No module named %s" % module)

        (
            frame,
            filename,
            line_number,
            function_name,
            lines,
            index,
        ) = inspect.getouterframes(inspect.currentframe())[1]

        message = message.format(filename=os.path.basename(filename), line_number=line_number)
        message = textwrap.dedent(message)

        bar = "\033[91m" + "#" * max(len(line) for line in message.split(os.linesep)) + "\033[0m"

        print("", file=sys.stderr)
        print(bar, file=sys.stderr)
        print(message, file=sys.stderr)
        print(bar, file=sys.stderr)
        raise ImportError(message) from error<|MERGE_RESOLUTION|>--- conflicted
+++ resolved
@@ -77,16 +77,10 @@
 
     netcdf4-python also depends on the C-language HDF5 and NetCDF libraries.
     For detailed installation instructions, visit
-<<<<<<< HEAD
-    http://netcdf4-python.googlecode.com/svn/trunk/docs/netCDF4-module.html
-    """,
-    "openmm.unit": """
-=======
     https://unidata.github.io/netcdf4-python/#quick-install
     ''',
 
     'openmm.unit': '''
->>>>>>> 79f2b227
     The code at {filename}:{line_number} requires the openmm.unit module,
     which is a python package for unit conversion.
 
