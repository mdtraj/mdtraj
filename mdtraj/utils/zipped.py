<<<<<<< HEAD
import bz2
import gzip
import io
import os

from mdtraj.utils.six import PY2, StringIO
=======
import os
import io
import bz2
import gzip
from io import StringIO
>>>>>>> 2f72e42e


def open_maybe_zipped(filename, mode, force_overwrite=True):
    """Open a file in text (not binary) mode, transparently handling
    .gz or .bz2 compresssion, with utf-8 encoding.

    Parameters
    ----------
    filename : str
        Path to file. Compression will be automatically detected if
        the filename ends in .gz or .bz2.
    mode : {'r', 'w'}
        Mode in which to open file
    force_overwrite : bool, default=True
        If 'w', should we overwrite the file if something with `filename`
        already exists?

    Returns
    -------
    handle : file
        Open file handle.
    """
    _, extension = os.path.splitext(str(filename).lower())
    if mode == "r":
        if extension == ".gz":
            with gzip.GzipFile(filename, "r") as gz_f:
                return StringIO(gz_f.read().decode("utf-8"))
        elif extension == ".bz2":
            with bz2.BZ2File(filename, "r") as bz2_f:
                return StringIO(bz2_f.read().decode("utf-8"))
        else:
            return open(filename)
    elif mode == "w":
        if os.path.exists(filename) and not force_overwrite:
<<<<<<< HEAD
            raise OSError('"%s" already exists' % filename)
        if extension == ".gz":
            if PY2:
                return gzip.GzipFile(filename, "w")
            binary_fh = gzip.GzipFile(filename, "wb")
            return io.TextIOWrapper(binary_fh, encoding="utf-8")
        elif extension == ".bz2":
            if PY2:
                return bz2.BZ2File(filename, "w")
            binary_fh = bz2.BZ2File(filename, "wb")
            return io.TextIOWrapper(binary_fh, encoding="utf-8")
=======
            raise IOError('"%s" already exists' % filename)
        if extension == '.gz':
            binary_fh = gzip.GzipFile(filename, 'wb')
            return io.TextIOWrapper(binary_fh, encoding='utf-8')
        elif extension == '.bz2':
            binary_fh = bz2.BZ2File(filename, 'wb')
            return io.TextIOWrapper(binary_fh, encoding='utf-8')
>>>>>>> 2f72e42e
        else:
            return open(filename, "w")
    else:
        raise ValueError('Invalid mode "%s"' % mode)<|MERGE_RESOLUTION|>--- conflicted
+++ resolved
@@ -1,17 +1,14 @@
-<<<<<<< HEAD
 import bz2
 import gzip
 import io
 import os
 
 from mdtraj.utils.six import PY2, StringIO
-=======
 import os
 import io
 import bz2
 import gzip
 from io import StringIO
->>>>>>> 2f72e42e
 
 
 def open_maybe_zipped(filename, mode, force_overwrite=True):
@@ -46,27 +43,13 @@
             return open(filename)
     elif mode == "w":
         if os.path.exists(filename) and not force_overwrite:
-<<<<<<< HEAD
-            raise OSError('"%s" already exists' % filename)
+            raise IOError('"%s" already exists' % filename)
         if extension == ".gz":
-            if PY2:
-                return gzip.GzipFile(filename, "w")
             binary_fh = gzip.GzipFile(filename, "wb")
             return io.TextIOWrapper(binary_fh, encoding="utf-8")
         elif extension == ".bz2":
-            if PY2:
-                return bz2.BZ2File(filename, "w")
             binary_fh = bz2.BZ2File(filename, "wb")
             return io.TextIOWrapper(binary_fh, encoding="utf-8")
-=======
-            raise IOError('"%s" already exists' % filename)
-        if extension == '.gz':
-            binary_fh = gzip.GzipFile(filename, 'wb')
-            return io.TextIOWrapper(binary_fh, encoding='utf-8')
-        elif extension == '.bz2':
-            binary_fh = bz2.BZ2File(filename, 'wb')
-            return io.TextIOWrapper(binary_fh, encoding='utf-8')
->>>>>>> 2f72e42e
         else:
             return open(filename, "w")
     else:
