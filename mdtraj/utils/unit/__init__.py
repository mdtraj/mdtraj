--- conflicted
+++ resolved
@@ -36,12 +36,8 @@
 import numpy as np
 from mdtraj.utils import import_
 from mdtraj.utils.unit import unit_definitions
-<<<<<<< HEAD
-from mdtraj.utils.unit.quantity import Quantity
+from mdtraj.utils import import_
 
-=======
-from mdtraj.utils import import_
->>>>>>> 2f72e42e
 UNIT_DEFINITIONS = unit_definitions
 
 try:
@@ -61,7 +57,6 @@
     # we want to do some validation to ensure that the AST only
     # contains "safe" operations. These are operations that can reasonably
     # appear in unit expressions
-<<<<<<< HEAD
     allowed_ops = [
         ast.Expression,
         ast.BinOp,
@@ -70,12 +65,8 @@
         ast.Pow,
         ast.Div,
         ast.Mult,
-        ast.Num,
+        ast.Constant,
     ]
-=======
-    allowed_ops = [ast.Expression, ast.BinOp, ast.Name, ast.Attribute,
-                   ast.Pow, ast.Div, ast.Mult, ast.Constant]
->>>>>>> 2f72e42e
 
     def visit(self, node):
         if not any(isinstance(node, a) for a in self.allowed_ops):
