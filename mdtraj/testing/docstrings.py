##############################################################################
# MDTraj: A Python Library for Loading, Saving, and Manipulating
#         Molecular Dynamics Trajectories.
# Copyright 2012-2013 Stanford University and the Authors
#
# Authors: Robert McGibbon
# Contributors:
#
# MDTraj is free software: you can redistribute it and/or modify
# it under the terms of the GNU Lesser General Public License as
# published by the Free Software Foundation, either version 2.1
# of the License, or (at your option) any later version.
#
# This library is distributed in the hope that it will be useful,
# but WITHOUT ANY WARRANTY; without even the implied warranty of
# MERCHANTABILITY or FITNESS FOR A PARTICULAR PURPOSE.  See the
# GNU Lesser General Public License for more details.
#
# You should have received a copy of the GNU Lesser General Public
# License along with MDTraj. If not, see <http://www.gnu.org/licenses/>.
##############################################################################


##############################################################################
# Imports
##############################################################################
<<<<<<< HEAD

import importlib
import pkgutil
=======
import operator
>>>>>>> 2f72e42e
import sys
import types
import warnings
from inspect import (
    getargs,
    getdoc,
    getmembers,
    getmodule,
    isbuiltin,
    isclass,
    isfunction,
    ismethod,
    ismodule,
)

from mdtraj.testing.docscrape import NumpyDocString
<<<<<<< HEAD
from mdtraj.utils.six import get_function_code
=======
>>>>>>> 2f72e42e

__all__ = ["docstring_verifiers", "import_all_modules"]

##############################################################################
# functions
##############################################################################


def docstring_verifiers(module, error_on_none=False):
    """Yield an iterable of tests that verify the docstrings (for
    adherance to the NumpyDoc format) of all functions/classes defined
    in a module.

    Parameters
    ----------
    module : module
        The module to test
    error_on_none : bool, default=False
        Throw an error if no docstring is defined
    """

    # These are the types that we want to check
    # currently, the docstring on classes are not being checked, since
    # isclass() is not in the list
    acceptors = [isfunction, ismethod, isbuiltin]
    accept = lambda f: any([acc(f) for acc in acceptors])
    functions = [f for f in walk(module) if accept(f)]

    def format(f):
        """
        Format a method/function/class as a string

        Parameters
        ----------
        f : function, method, class

        Returns
        -------
        repr : string
            A string represntation
        """
        if ismethod(f):
<<<<<<< HEAD
            return ".".join(
                [getmodule(f).__name__, f.__self__.__class__.__name__, f.__name__],
            )
=======
            return '.'.join([getmodule(f).__name__, f.im_class.__name__, f.__name__])
>>>>>>> 2f72e42e
        if isfunction(f) or isbuiltin(f):
            return ".".join([getmodule(f).__name__, f.__name__])
        if isclass(f):
            return f.__name__
        return "Error"

    def check_docstring(f):
        """
        Ensure the docstring of `f` is in accordance with the numpy standard

        Currently, only the Parameters section of the docstring is checked.

        Parameters
        ----------
        f : function, method, class

        Returns
        -------
        repr : string
            A string represntation
        """

        doc = getdoc(f)
        if doc is None:
            if error_on_none:
                raise ValueError("no docstring for %s" % format(f))
        else:
            with warnings.catch_warnings():
                warnings.simplefilter("error")
                parsed = NumpyDocString(doc)

            param_names = {e[0] for e in parsed["Parameters"]}

            if isbuiltin(f):
                # You can't get the arglist from a builtin, which
                # is how cython functions turn up

                # but you can, hackily, get the number of arguments it wants
                # by parseing the error hen you supply too many
                import re

                try:
                    f(*list(range(100)))
                except TypeError as e:
                    m = re.search(r"takes at most (\d+) positional arguments", str(e))
                    if not m:
                        return
                    n_args = int(m.group(1))

                if len(param_names) != n_args:
                    raise ValueError(
                        "In %s, number of arguments, %d, doesn't "
                        " match the length of the Parameters in the "
                        "docstring, %d" % (format(f), n_args, len(param_names)),
                    )
                return

<<<<<<< HEAD
            args = set(getargs(get_function_code(f)).args)
            if "self" in args:
                args.remove("self")
            if "cls" in args:
                args.remove("cls")
=======
            args = set(getargs(f.__code__).args)

            if 'self' in args:
                args.remove('self')
            if 'cls' in args:
                args.remove('cls')
>>>>>>> 2f72e42e

            if args != param_names:
                raise ValueError(
                    "In %s, arguments %s don't "
                    "match Parameters list %s"
                    % (
                        format(f),
                        list(args),
                        list(param_names),
                    ),
                )

    for f in functions:
        qq = lambda: check_docstring(f)
        qq.description = f"NumpyDoc: {module.__name__}.{f.__name__}"
        qq.fname = f.__name__
        yield qq


def ispackage(obj):
    """
    Check if obj is a package. Simply look for whether its a module whose
    filename is __init__.py(c)

    Parameters
    ----------
    obj : module
    """
    if ismodule(obj):
        return obj.__file__.endswith("__init__.pyc") or obj.__file__.endswith(
            "__init__.py",
        )
    return False


def walk(module):
    """
    Get all of the functions, classes and their methods defined within
    a python module

    Parameters
    ----------
    module : module

    Returns
    -------
    funcs : list
        List of functions, classes and methods
    """
    assert ismodule(module)
    if ispackage(module):
        raise ValueError("Sorry, you need to supply me a module, not a package")

    def is_valid(obj):
        if getmodule(obj) == module:
            # cython specific stuff
            if module.__file__.endswith(".so"):
                if isbuiltin(obj):
                    return not obj.__name__.startswith("_")

            if ismethod(obj) or isfunction(obj):
                return not obj.__name__.startswith("_")
            if isclass(obj):
                return True
        return False

    instack = [v for k, v in getmembers(module) if is_valid(v)]
    outstack = []

    while True:
        try:
            item = instack.pop()
        except IndexError:
            break
        outstack.append(item)

        if isclass(item):
            instack.extend([v for k, v in getmembers(item) if is_valid(v)])

    return outstack


def import_all_modules(pkg):
    result = []
    for _, modname, ispkg in pkgutil.iter_modules(pkg.__path__):
        c = f"{pkg.__name__}.{modname}"
        if modname.startswith("test_"):
            continue
        try:
            with warnings.catch_warnings():
                warnings.simplefilter("ignore", category=DeprecationWarning)
                mod = importlib.import_module(c)
            if ispkg:
                result.extend(import_all_modules(mod))
            else:
                result.append(mod)
        except ImportError as e:
            print("e", e)
            continue

    return result<|MERGE_RESOLUTION|>--- conflicted
+++ resolved
@@ -24,33 +24,27 @@
 ##############################################################################
 # Imports
 ##############################################################################
-<<<<<<< HEAD
-
-import importlib
-import pkgutil
-=======
 import operator
->>>>>>> 2f72e42e
 import sys
 import types
 import warnings
+import pkgutil
+import importlib
 from inspect import (
-    getargs,
-    getdoc,
-    getmembers,
-    getmodule,
-    isbuiltin,
     isclass,
+    ismodule,
     isfunction,
     ismethod,
-    ismodule,
+    getmembers,
+    getdoc,
+    getmodule,
+    getargs,
+    isbuiltin,
 )
-
 from mdtraj.testing.docscrape import NumpyDocString
-<<<<<<< HEAD
+
+from mdtraj.testing.docscrape import NumpyDocString
 from mdtraj.utils.six import get_function_code
-=======
->>>>>>> 2f72e42e
 
 __all__ = ["docstring_verifiers", "import_all_modules"]
 
@@ -93,13 +87,7 @@
             A string represntation
         """
         if ismethod(f):
-<<<<<<< HEAD
-            return ".".join(
-                [getmodule(f).__name__, f.__self__.__class__.__name__, f.__name__],
-            )
-=======
-            return '.'.join([getmodule(f).__name__, f.im_class.__name__, f.__name__])
->>>>>>> 2f72e42e
+            return ".".join([getmodule(f).__name__, f.im_class.__name__, f.__name__])
         if isfunction(f) or isbuiltin(f):
             return ".".join([getmodule(f).__name__, f.__name__])
         if isclass(f):
@@ -157,20 +145,12 @@
                     )
                 return
 
-<<<<<<< HEAD
-            args = set(getargs(get_function_code(f)).args)
+            args = set(getargs(f.__code__).args)
+
             if "self" in args:
                 args.remove("self")
             if "cls" in args:
                 args.remove("cls")
-=======
-            args = set(getargs(f.__code__).args)
-
-            if 'self' in args:
-                args.remove('self')
-            if 'cls' in args:
-                args.remove('cls')
->>>>>>> 2f72e42e
 
             if args != param_names:
                 raise ValueError(
