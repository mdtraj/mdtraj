--- conflicted
+++ resolved
@@ -25,16 +25,10 @@
 # imports
 ##############################################################################
 
-<<<<<<< HEAD
-
-=======
->>>>>>> 2f72e42e
 import ast
 import sys
 
 import numpy as np
-<<<<<<< HEAD
-from mdtraj.utils.six import PY2, integer_types, iteritems
 from numpy.testing import (
     assert_allclose,
     assert_almost_equal,
@@ -49,12 +43,6 @@
     assert_string_equal,
     assert_warns,
 )
-=======
-from numpy.testing import (assert_allclose, assert_almost_equal,
-                           assert_approx_equal, assert_array_almost_equal, assert_array_almost_equal_nulp,
-                           assert_array_equal, assert_array_less, assert_array_max_ulp, assert_equal,
-                           assert_raises, assert_string_equal, assert_warns)
->>>>>>> 2f72e42e
 
 # if the system doesn't have scipy, we'd like
 # this package to still work:
@@ -144,18 +132,10 @@
     AssertionError
         If the tests fail
     """
-<<<<<<< HEAD
-    if isinstance(o1, integer_types) and isinstance(o2, integer_types) and PY2:
-        eq_(long(o1), long(o2))
-        return True
-
-    assert type(o1) is type(o2), "o1 and o2 not the same type: {} {}".format(
+    assert type(o1) is type(o2), "o1 and o2 not the same type: %s %s" % (
         type(o1),
         type(o2),
     )
-=======
-    assert (type(o1) is type(o2)), 'o1 and o2 not the same type: %s %s' % (type(o1), type(o2))
->>>>>>> 2f72e42e
 
     if isinstance(o1, dict):
         assert_dict_equal(o1, o1, decimal)
