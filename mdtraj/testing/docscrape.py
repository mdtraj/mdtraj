--- conflicted
+++ resolved
@@ -35,10 +35,6 @@
 # (INCLUDING NEGLIGENCE OR OTHERWISE) ARISING IN ANY WAY OUT OF THE USE
 # OF THIS SOFTWARE, EVEN IF ADVISED OF THE POSSIBILITY OF SUCH DAMAGE.
 
-<<<<<<< HEAD
-
-=======
->>>>>>> 2f72e42e
 import inspect
 import pydoc
 import re
@@ -423,15 +419,9 @@
     def _str_index(self):
         idx = self["index"]
         out = []
-<<<<<<< HEAD
         out += [".. index:: %s" % idx.get("default", "")]
         for section, references in idx.items():
             if section == "default":
-=======
-        out += ['.. index:: %s' % idx.get('default','')]
-        for section, references in idx.items():
-            if section == 'default':
->>>>>>> 2f72e42e
                 continue
             out += ["   :{}: {}".format(section, ", ".join(references))]
         return out
