##############################################################################
# MDTraj: A Python Library for Loading, Saving, and Manipulating
#         Molecular Dynamics Trajectories.
# Copyright 2012-2015 Stanford University and the Authors
#
# Authors: Christoph Klein
# Contributors:
#
# MDTraj is free software: you can redistribute it and/or modify
# it under the terms of the GNU Lesser General Public License as
# published by the Free Software Foundation, either version 2.1
# of the License, or (at your option) any later version.
#
# This library is distributed in the hope that it will be useful,
# but WITHOUT ANY WARRANTY; without even the implied warranty of
# MERCHANTABILITY or FITNESS FOR A PARTICULAR PURPOSE.  See the
# GNU Lesser General Public License for more details.
#
# You should have received a copy of the GNU Lesser General Public
# License along with MDTraj. If not, see <http://www.gnu.org/licenses/>.
##############################################################################

from __future__ import print_function, division

import numpy as np

from mdtraj.utils import ensure_type
from mdtraj.geometry.distance import compute_distances

__all__ = ['compute_rdf']


def compute_rdf(traj, pairs=None, r_range=None, bin_width=0.005,
                periodic=True, opt=True):
    """Compute radial distribution functions for pairs in every frame.

    Parameters
    ----------
    traj : Trajectory
        Trajectory to compute radial distribution function in.
    pairs : array-like, shape=(n_pairs, 2), dtype=int, optional, default=None
        Each row gives the indices of two atoms.
    r_range : array-like, shape=(2,), optional, default=(0.0, 1.0)
        Minimum and maximum radii.
    bin_width : int, optional, default=0.005
        Width of the bins in nanometers.
    periodic : bool, default=True
        If `periodic` is True and the trajectory contains unitcell
        information, we will compute distances under the minimum image
        convention.
    opt : bool, default=True
        Use an optimized native library to compute the pair wise distances.

    Returns
    -------
    r : np.ndarray, shape=(np.diff(r_range) / bin_width - 1), dtype=float
        Radii values corresponding to the centers of the bins.
    g_r : np.ndarray, shape=(np.diff(r_range) / bin_width - 1), dtype=float
        Radial distribution function values at r.

    See also
    --------
    Topology.select_pairs

    """
<<<<<<< HEAD
    if not r_range:
=======
    if r_range is None:
>>>>>>> f6432b85
        r_range = np.array([0.0, 1.0])
    r_range = ensure_type(r_range, dtype=np.float64, ndim=1, name='r_range',
                          shape=(2,), warn_on_cast=False)
    bins = np.arange(r_range[0], r_range[1], bin_width)

    distances = compute_distances(traj, pairs, periodic=periodic, opt=opt)
    g_r, edges = np.histogram(distances, bins=bins)
    r = 0.5 * (edges[1:] + edges[:-1])

    # Normalize by volume of the spherical shell.
    # See discussion https://github.com/mdtraj/mdtraj/pull/724. There might be
    # a less biased way to accomplish this. The conclusion was that this could
    # be interesting to try, but is likely not hugely consequential. This method
    # of doing the calculations matches the implementation in other packages like
    # AmberTools' cpptraj and gromacs g_rdf.
    V = (4 / 3) * np.pi * (np.power(edges[1:], 3) - np.power(edges[:-1], 3))
    norm = len(pairs) * np.sum(1.0 / traj.unitcell_volumes) * V
    g_r = g_r.astype(np.float64) / norm  # From int64.
    return r, g_r<|MERGE_RESOLUTION|>--- conflicted
+++ resolved
@@ -63,11 +63,7 @@
     Topology.select_pairs
 
     """
-<<<<<<< HEAD
-    if not r_range:
-=======
     if r_range is None:
->>>>>>> f6432b85
         r_range = np.array([0.0, 1.0])
     r_range = ensure_type(r_range, dtype=np.float64, ndim=1, name='r_range',
                           shape=(2,), warn_on_cast=False)
