##############################################################################
# MDTraj: A Python Library for Loading, Saving, and Manipulating
#         Molecular Dynamics Trajectories.
# Copyright 2012-2013 Stanford University and the Authors
#
# Authors: Kyle A. Beachamp
# Contributors: Robert McGibbon
#
# MDTraj is free software: you can redistribute it and/or modify
# it under the terms of the GNU Lesser General Public License as
# published by the Free Software Foundation, either version 2.1
# of the License, or (at your option) any later version.
#
# This library is distributed in the hope that it will be useful,
# but WITHOUT ANY WARRANTY; without even the implied warranty of
# MERCHANTABILITY or FITNESS FOR A PARTICULAR PURPOSE.  See the
# GNU Lesser General Public License for more details.
#
# You should have received a copy of the GNU Lesser General Public
# License along with MDTraj. If not, see <http://www.gnu.org/licenses/>.
##############################################################################

"""
Here, we have implemented RMSD calculation using both Kabsch algorithm and
via the quaterion-based characteristic polynomial.  Both are implemented
in pure python/numpy.

Notes
-----
This module works at a frame-by-frame level, not the trajectory level.

Reference
---------
Rapid calculation of RMSDs using a quaternion-based characteristic polynomial.
Acta Crystallogr A 61(4):478-480.
"""

<<<<<<< HEAD

=======
>>>>>>> 2f72e42e
import numpy as np
import scipy.optimize
from mdtraj.utils import ensure_type


class Transformation:
    """Operator capable of rotating and translating a conformation

    Parameters
    ----------
    rotation : np.array, shape=(3,3)
        Rotation matrix
    translation : np.array, shape=(3)
        Translation vector
    """

    def __init__(self, rotation, translation):
        self.rotation = rotation
        self.translation = translation

    def transform(self, coordinates):
        """Apply an affine transformation to a set of coordinates.

        Parameters
        ----------
        coordinates : ndarray, shape = (n_atoms, 3)
            xyz coordinates of a `single` frame.

        Returns
        -------
        mapped_coordinates : ndarray, shape = (n_atoms, 3)
            xyz coordinates after being rotated and translated

        """
        return coordinates.dot(self.rotation) + self.translation

    def __call__self(self, coordinates):
        return self.transform(coordinates)


def compute_transformation(mobile, target):
    """Returns a Transformation object to align mobile onto target.

    Parameters
    ----------
    mobile : ndarray, shape = (n_atoms, 3)
        xyz coordinates of a `single` frame, to be aligned onto target.
    target : ndarray, shape = (n_atoms, 3)
        xyz coordinates of a `single` frame

    Returns
    -------
    T : Transformation aligning mobile to target.
    """
    translation, rotation = compute_translation_and_rotation(mobile, target)
    return Transformation(rotation, translation)


def transform(mobile, target):
    """Align mobile onto target and return transformed coordinates.

    Parameters
    ----------
    mobile : ndarray, shape = (n_atoms, 3)
        xyz coordinates of a `single` frame, to be aligned onto target.
    target : ndarray, shape = (n_atoms, 3)
        xyz coordinates of a `single` frame

    Returns
    -------
    mobile_prime : ndarray, shape = (n_atoms, 3)
        Transformed coordinates of mobile, optimally aligned to target.
    """
    T = compute_transformation(mobile, target)
    mobile_prime = T.transform(mobile)
    return mobile_prime


def compute_translation_and_rotation(mobile, target):
    """Returns the translation and rotation mapping mobile onto target.

    Parameters
    ----------
    mobile : ndarray, shape = (n_atoms, 3)
        xyz coordinates of a `single` frame, to be aligned onto target.
    target : ndarray, shape = (n_atoms, 3)
        xyz coordinates of a `single` frame

    Returns
    -------
    translation : ndarray, shape=(3,)
        Difference between the centroids of the two conformations
    rotation : ndarray, shape=(3,3)
        Rotation matrix to apply to mobile to carry out the transformation.
    """

    ensure_type(mobile, "float", 2, "mobile", warn_on_cast=False, shape=(None, 3))
    ensure_type(
        target,
        "float",
        2,
        "target",
        warn_on_cast=False,
        shape=(target.shape[0], 3),
    )

    mu1 = mobile.mean(0)
    mu2 = target.mean(0)

    mobile = mobile - mu1
    target = target - mu2

    correlation_matrix = np.dot(np.transpose(mobile), target)
    V, S, W_tr = np.linalg.svd(correlation_matrix)
    is_reflection = (np.linalg.det(V) * np.linalg.det(W_tr)) < 0.0
    if is_reflection:
        V[:, -1] = -V[:, -1]
    rotation = np.dot(V, W_tr)

    translation = mu2 - mu1.dot(rotation)

    return translation, rotation


def rmsd_kabsch(xyz1, xyz2):
    """Returns the RMSD distance between conformations xyz1 and xyz2.

    Parameters
    ----------
    xyz1 : ndarray, shape = (n_atoms, 3)
        xyz1 coordinates of a SINGLE frame
    xyz2 : ndarray, shape = (n_atoms, 3)
        xyz2 coordinates of a SINGLE frame

    Returns
    -------
    rmsd : float
        RMSD between xyz1 and xyz2
    """
    xyz1_prime = transform(xyz1, xyz2)
    delta = xyz1_prime - xyz2
    rmsd = (delta**2.0).sum(1).mean() ** 0.5
    return rmsd


def _center(conformation):
    """Center the conformation"""
    ensure_type(
        conformation,
        "float",
        2,
        "conformation",
        warn_on_cast=False,
        shape=(None, 3),
    )
    centroid = np.mean(conformation, axis=0)
    centered = conformation - centroid
    return centered


def rmsd_qcp(conformation1, conformation2):
    """Compute the RMSD with Theobald's quaterion-based characteristic
    polynomial

    Rapid calculation of RMSDs using a quaternion-based characteristic polynomial.
    Acta Crystallogr A 61(4):478-480.

    Parameters
    ----------
    conformation1 : np.ndarray, shape=(n_atoms, 3)
        The cartesian coordinates of the first conformation
    conformation2 : np.ndarray, shape=(n_atoms, 3)
        The cartesian coordinates of the second conformation

    Returns
    -------
    rmsd : float
        The root-mean square deviation after alignment between the two pointsets
    """
    ensure_type(
        conformation1,
        np.float32,
        2,
        "conformation1",
        warn_on_cast=False,
        shape=(None, 3),
    )
    ensure_type(
        conformation2,
        np.float32,
        2,
        "conformation2",
        warn_on_cast=False,
        shape=(conformation1.shape[0], 3),
    )

    A = _center(conformation1)
    B = _center(conformation2)
    if not A.shape[0] == B.shape[0]:
        raise ValueError(
            "conformation1 and conformation2 must have same number of atoms",
        )
    n_atoms = len(A)

    # the inner product of the structures A and B
    G_A = np.einsum("ij,ij", A, A)
    G_B = np.einsum("ij,ij", B, B)
    # print 'GA', G_A, np.trace(np.dot(A.T, A))
    # print 'GB', G_B, np.trace(np.dot(B.T, B))

    # M is the inner product of the matrices A and B
    M = np.dot(B.T, A)

    # unpack the elements
    Sxx, Sxy, Sxz = M[0, :]
    Syx, Syy, Syz = M[1, :]
    Szx, Szy, Szz = M[2, :]

    # do some intermediate computations to assemble the characteristic
    # polynomial
    Sxx2 = Sxx * Sxx
    Syy2 = Syy * Syy
    Szz2 = Szz * Szz

    Sxy2 = Sxy * Sxy
    Syz2 = Syz * Syz
    Sxz2 = Sxz * Sxz

    Syx2 = Syx * Syx
    Szy2 = Szy * Szy
    Szx2 = Szx * Szx

    SyzSzymSyySzz2 = 2.0 * (Syz * Szy - Syy * Szz)
    Sxx2Syy2Szz2Syz2Szy2 = Syy2 + Szz2 - Sxx2 + Syz2 + Szy2

    # two of the coefficients
    C2 = -2.0 * (Sxx2 + Syy2 + Szz2 + Sxy2 + Syx2 + Sxz2 + Szx2 + Syz2 + Szy2)
    C1 = 8.0 * (
        Sxx * Syz * Szy
        + Syy * Szx * Sxz
        + Szz * Sxy * Syx
        - Sxx * Syy * Szz
        - Syz * Szx * Sxy
        - Szy * Syx * Sxz
    )

    SxzpSzx = Sxz + Szx
    SyzpSzy = Syz + Szy
    SxypSyx = Sxy + Syx
    SyzmSzy = Syz - Szy
    SxzmSzx = Sxz - Szx
    SxymSyx = Sxy - Syx
    SxxpSyy = Sxx + Syy
    SxxmSyy = Sxx - Syy
    Sxy2Sxz2Syx2Szx2 = Sxy2 + Sxz2 - Syx2 - Szx2

    # the other coefficient
    C0 = (
        Sxy2Sxz2Syx2Szx2 * Sxy2Sxz2Syx2Szx2
        + (Sxx2Syy2Szz2Syz2Szy2 + SyzSzymSyySzz2)
        * (Sxx2Syy2Szz2Syz2Szy2 - SyzSzymSyySzz2)
        + (-(SxzpSzx) * (SyzmSzy) + (SxymSyx) * (SxxmSyy - Szz))
        * (-(SxzmSzx) * (SyzpSzy) + (SxymSyx) * (SxxmSyy + Szz))
        + (-(SxzpSzx) * (SyzpSzy) - (SxypSyx) * (SxxpSyy - Szz))
        * (-(SxzmSzx) * (SyzmSzy) - (SxypSyx) * (SxxpSyy + Szz))
        + (+(SxypSyx) * (SyzpSzy) + (SxzpSzx) * (SxxmSyy + Szz))
        * (-(SxymSyx) * (SyzmSzy) + (SxzpSzx) * (SxxpSyy + Szz))
        + (+(SxypSyx) * (SyzmSzy) + (SxzmSzx) * (SxxmSyy - Szz))
        * (-(SxymSyx) * (SyzpSzy) + (SxzmSzx) * (SxxpSyy - Szz))
    )

    E0 = (G_A + G_B) / 2.0
    f = lambda x: x**4.0 + C2 * x**2.0 + C1 * x + C0
    df = lambda x: 4 * x**3.0 + 2 * C2 * x + C1
    max_eigenvalue = scipy.optimize.newton(f, E0, df)
    rmsd = np.sqrt(np.abs(2.0 * (E0 - max_eigenvalue) / n_atoms))
    return rmsd


def compute_average_structure(xyz):
    """Compute the average structure from a set of frames.

    The frames are first aligned to minimize the RMSD from the average structure,
    and then the average is returned.

    Parameters
    ----------
    xyz : ndarray, shape = (n_frames, n_atoms, 3)
        xyz coordinates of each atom in each frame

    Returns
    -------
    average : ndarray, shape = (n_atoms, 3)
        the average structure
    """
    n_frames = xyz.shape[0]
    n_atoms = xyz.shape[1]
    candidate = xyz[0]

    # In practice there is usually negligible improvement after the second iteration.
    # We do three just to be safe.

    for iteration in range(3):
        average = np.zeros((n_atoms, 3))
        for frame in range(n_frames):
            average += transform(xyz[frame], candidate)
        candidate = average / n_frames
    return candidate<|MERGE_RESOLUTION|>--- conflicted
+++ resolved
@@ -35,10 +35,6 @@
 Acta Crystallogr A 61(4):478-480.
 """
 
-<<<<<<< HEAD
-
-=======
->>>>>>> 2f72e42e
 import numpy as np
 import scipy.optimize
 from mdtraj.utils import ensure_type
