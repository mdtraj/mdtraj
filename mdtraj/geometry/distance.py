--- conflicted
+++ resolved
@@ -85,16 +85,10 @@
         return _distance(xyz, pairs)
 
 
-<<<<<<< HEAD
-def compute_distances_t(traj, t, atom_pairs, periodic=True, opt=True):
-    xyz = ensure_type(traj.xyz, dtype=np.float32, ndim=3, name='traj.xyz', shape=(None, None, 3), warn_on_cast=False)
-    pairs = ensure_type(atom_pairs, dtype=np.int32, ndim=2, name='atom_pairs', shape=(None, 2), warn_on_cast=False)
-=======
 def compute_distances_t(traj, atom_pairs, time_pairs, periodic=True, opt=True):
     xyz = ensure_type(traj.xyz, dtype=np.float32, ndim=3, name='traj.xyz', shape=(None, None, 3), warn_on_cast=False)
     pairs = ensure_type(atom_pairs, dtype=np.int32, ndim=2, name='atom_pairs', shape=(None, 2), warn_on_cast=False)
     times = ensure_type(time_pairs, dtype=np.int32, ndim=2, name='time_pairs', shape=(None, 2), warn_on_cast=False)
->>>>>>> cc878242
     if not np.all(np.logical_and(pairs < traj.n_atoms, pairs >= 0)):
         raise ValueError('atom_pairs must be between 0 and %d' % traj.n_atoms)
 
@@ -107,17 +101,10 @@
         orthogonal = np.allclose(traj.unitcell_angles, 90)
         if opt:
             out = np.empty((xyz.shape[0], pairs.shape[0]), dtype=np.float32)
-<<<<<<< HEAD
-            _geometry._dist_mic(xyz, pairs, box.transpose(0, 2, 1).copy(), out, orthogonal)
-            return out
-        else:
-            return _distance_mic_0(xyz, t, pairs, box.transpose(0, 2, 1), orthogonal)
-=======
             _geometry._dist_mic_t(xyz, pairs, times, box.transpose(0, 2, 1).copy(), out, orthogonal)
             return out
         else:
             return _distance_mic_t(xyz, pairs, times, box.transpose(0, 2, 1), orthogonal)
->>>>>>> cc878242
 
     # either there are no unitcell vectors or they dont want to use them
     if opt:
@@ -293,36 +280,12 @@
     return out
 
 
-<<<<<<< HEAD
-def _distance_mic_0(xyz, t, pairs, box_vectors, orthogonal):
-    out = np.empty((xyz.shape[0], pairs.shape[0]), dtype=np.float32)
-    for i in range(len(xyz)):
-        bv1, bv2, bv3 = _reduce_box_vectors(box_vectors[i].T)
-
-        for j, (a,b) in enumerate(pairs):
-            r12 = xyz[i,b,:] - xyz[i,a,:]
-            r12 += xyz[i,a,:] - xyz[t,a,:]
-            r12 -= bv3*round(r12[2]/bv3[2]);
-            r12 -= bv2*round(r12[1]/bv2[1]);
-            r12 -= bv1*round(r12[0]/bv1[0]);
-            dist = np.linalg.norm(r12)
-            if not orthogonal:
-                for ii in range(-1, 2):
-                    v1 = bv1*ii
-                    for jj in range(-1, 2):
-                        v12 = bv2*jj + v1
-                        for kk in range(-1, 2):
-                            new_r12 = r12 + v12 + bv3*kk
-                            dist = min(dist, np.linalg.norm(new_r12))
-            out[i, j] = dist
-=======
 def _distance_mic_t(xyz, pairs, times, box_vectors, orthogonal):
     out = np.empty((pairs.shape[0]), dtype=np.float32)
     for i, (time, pair) in enumerate(zip(times, pairs)):
         r12 = xyz[time[1], pair[1], :] - xyz[time[0], pair[0], :]
         dist = np.linalg.norm(r12)
         out[i] = dist
->>>>>>> cc878242
     return out
 
 
