--- conflicted
+++ resolved
@@ -29,15 +29,9 @@
 from . import _geometry
 
 
-<<<<<<< HEAD
 __all__ = ['compute_distances', 'compute_distances_t', 'compute_displacements',
-           'compute_center_of_mass', 'find_closest_contact']
-=======
-__all__ = ['compute_distances', 'compute_displacements',
            'compute_center_of_mass', 'compute_center_of_geometry',
            'find_closest_contact']
->>>>>>> dc43e8fd
-
 
 
 def compute_distances(traj, atom_pairs, periodic=True, opt=True):
