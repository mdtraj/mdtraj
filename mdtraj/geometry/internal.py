--- conflicted
+++ resolved
@@ -29,12 +29,10 @@
 # Imports
 ##############################################################################
 
-<<<<<<< HEAD
-
-=======
 import numpy as np
 from itertools import combinations
->>>>>>> 2f72e42e
+import logging
+
 import logging
 from itertools import combinations
 
