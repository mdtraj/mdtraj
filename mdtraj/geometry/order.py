##############################################################################
# MDTraj: A Python Library for Loading, Saving, and Manipulating
#         Molecular Dynamics Trajectories.
# Copyright 2012-2015 Stanford University and the Authors
#
# Authors: Christoph Klein
# Contributors: Tim Moore
#
# MDTraj is free software: you can redistribute it and/or modify
# it under the terms of the GNU Lesser General Public License as
# published by the Free Software Foundation, either version 2.1
# of the License, or (at your option) any later version.
#
# This library is distributed in the hope that it will be useful,
# but WITHOUT ANY WARRANTY; without even the implied warranty of
# MERCHANTABILITY or FITNESS FOR A PARTICULAR PURPOSE.  See the
# GNU Lesser General Public License for more details.
#
# You should have received a copy of the GNU Lesser General Public
# License along with MDTraj. If not, see <http://www.gnu.org/licenses/>.
##############################################################################

<<<<<<< HEAD

import numpy as np
from pkg_resources import parse_version

NP18 = parse_version(np.__version__) >= parse_version("1.8.0")
=======
import numpy as np
>>>>>>> 2f72e42e

from mdtraj.geometry.distance import compute_center_of_geometry, compute_center_of_mass
from mdtraj.utils import ensure_type

__all__ = ["compute_nematic_order", "compute_inertia_tensor", "compute_directors"]


def compute_nematic_order(traj, indices="chains"):
    """Compute the nematic order parameter of a group in every frame.

    The nematic order parameter describes the orientational order of a system
    with a value between 0 and 1. A completely isotropic system, such as a
    liquid, has no preferred direction and a nematic order parameter of 0. An
    anisotropic system, such as many liquid crystals, monolayers or bilayers,
    have a preferred orientation and will have a positive order parameter where
    a value of 1 signifies perfect ordering.

    Parameters
    ----------
    traj : Trajectory
        Trajectory to compute ordering in.
    indices : {'chains', 'residues', list of lists}, optional, default='chains'
        The group to consider. Users can pass their own indices as a list of
        lists with the "shape" (n_compounds, len(each_compound)).
        Recognized string keywords are 'chains' and 'residues'.

    Returns
    -------
    S2 : np.ndarray, shape=(traj.n_frames,), dtype=float64
        Nematic order parameter values in every frame.

    See also
    --------
    compute_directors

    References
    ----------
    .. [1] Allen, M. P.; Tildesley , D. J. (1987), "Computer Simulation of
           Liquids", Ch. 11.5
    .. [2] http://cmt.dur.ac.uk/sjc/thesis_dlc/node65.html
    .. [3] http://cmt.dur.ac.uk/sjc/thesis_dlc/node19.html

    Examples
    --------
    Ordering of chains in an alkylsilane monolayer of C10H31-Si(OH)2-:

    >>> import mdtraj as md
    >>> from mdtraj.testing import get_fn
    >>> traj = md.load(get_fn('monolayer.xtc'), top=get_fn('monolayer.pdb'))
    >>> # Each of the 100 chains contains 36 atoms.
    >>> chain_indices = [[n+x for x in range(36)] for n in range(0, 3600, 36)]
    >>> S2 = md.compute_nematic_order(traj, indices=chain_indices)

    The chains were attached to a flat, crystalline substrate and are thus
    highly ordered with a mean S2 of ~0.996.

    >>> traj = md.load(get_fn('tip3p_300K_1ATM.xtc'), top=get_fn('tip3p_300K_1ATM.pdb'))
    >>> water_indices = [[n+x for x in range(3)] for n in range(0, 3600, 3)]
    >>> S2 = md.compute_nematic_order(traj, indices=water_indices)

    This water box is essentially isotropic and has a mean S2 of ~0.042.

    """
    # Compute the directors for each compound for each frame.
    all_directors = compute_directors(traj, indices)

    # From the directors, compute the Q-tensor and nematic order parameter, S2.
    Q_ab = _compute_Q_tensor(all_directors)

    w = np.linalg.eigvals(Q_ab)
    S2 = w.max(axis=1)

    return S2


def compute_directors(traj, indices="chains"):
    """Compute the characteristic vector describing the orientation of each group

    In this definition, the long molecular axis is found from the inertia
    tensor, :math:`I_{ab}`, and is taken to be the eigenvector associated with the
    smallest eigenvalue of :math:`I_{ab}`.

    See [1] for brief summary and discussion on other methods to obtain the
    director.

    Parameters
    ----------
    traj : Trajectory
        Trajectory to compute orientation of.
    indices : {'chains', 'residues', list of lists}, optional, default='chains'
        The group to consider. Users can pass their own indices as a list of
        lists with the "shape" (n_compounds, len(each_compound)).
        Recognized string keywords are 'chains' and 'residues'.

    Returns
    -------
    directors : np.ndarray, shape=(traj.n_frames, len(indices), 3), dtype=float64
        Characteristic vectors describing the trajectory for each frame.

    See also
    --------
    compute_nematic_order
    compute_inertia_tensor

    Notes
    -----
    Since there is no preferred orientation of the director, the director
    :math:`n` has the same meaning as :math:`-n`.
    Therefore, care should be taken to ensure the director is pointing in
    the direction you think it is, e.g., by contraining it to a hemisphere that
    makes physical sense.


    References
    ----------
    .. [1] http://cmt.dur.ac.uk/sjc/thesis_dlc/node65.html

    """
    indices = _get_indices(traj, indices)
    all_directors = np.empty(
        shape=(traj.n_frames, len(indices), 3),
        dtype=np.float64,
    )
    for i, ids in enumerate(indices):
        sub_traj = traj.atom_slice(ids)
        director = _compute_director(sub_traj)
        all_directors[:, i, :] = director
    return all_directors


def compute_inertia_tensor(traj):
    """Compute the inertia tensor of a trajectory.

    For each frame,

    .. math::

        I_{ab} = sum_{i_atoms} [m_i * (r_i^2 * d_{ab} - r_{ia} * r_{ib})]

    Parameters
    ----------
    traj : Trajectory
        Trajectory to compute inertia tensor of.

    Returns
    -------
    I_ab:  np.ndarray, shape=(traj.n_frames, 3, 3), dtype=float64
        Inertia tensors for each frame.

    """
    center_of_mass = np.expand_dims(compute_center_of_mass(traj), axis=1)
    xyz = traj.xyz - center_of_mass
    masses = np.array([atom.element.mass for atom in traj.top.atoms])

    eyes = np.empty(shape=(traj.n_frames, 3, 3), dtype=np.float64)
    eyes[:] = np.eye(3)
    A = np.einsum("i, kij->k", masses, xyz**2).reshape(traj.n_frames, 1, 1)
    B = np.einsum("ij..., ...jk->...ki", masses[:, np.newaxis] * xyz.T, xyz)
    return A * eyes - B


def _get_indices(traj, indices):
<<<<<<< HEAD
    if isinstance(indices, string_types):
        if indices.lower() == "chains":
=======
    if isinstance(indices, str):
        if indices.lower() == 'chains':
>>>>>>> 2f72e42e
            group = list(traj.top.chains)
        elif indices.lower() == "residues":
            group = list(traj.top.residues)
        else:
            raise ValueError(f"Invalid selection: {indices}")
        indices = [[at.index for at in compound.atoms] for compound in group]
    else:
        # TODO: Clean way to ensure that indices is a list of lists of ints?
        # This may be easier than I'm thinking but `ensure_type` won't work
        # since sub-lists of variable lengths should be allowed.
        # E.g. [[1, 2], [3, 4, 5], [6, 7]] should be valid.
        if isinstance(indices, (list, tuple)):
            for sublist in indices:
                if not isinstance(sublist, (list, tuple)):
                    raise ValueError(f"Invalid selection: {indices}")
                for index in sublist:
                    if not isinstance(index, int):
                        raise ValueError(
                            f"Indices must be integers: {indices}",
                        )
        else:
            raise ValueError(f"Invalid selection: {indices}")
    return indices


def _compute_Q_tensor(all_directors):
    """Compute the Q-tensor for a set of directors.

    For each frame,
        Q_{ab} = 1/(2N) sum_{i_molecules} (3 * e_{ia} * e_{ib} - d_{ab})    [1]

    Parameters
    ----------
    directors : np.ndarray, shape=(n_frames, n_compounds, 3), dtype=float64
        An array of directors describing each compound's orientation over time.

    Returns
    -------
    Q_ab : np.ndarray, shape=(traj.n_frames, 3, 3), dtype=float64
        The Q-tensors describing the directors for each frame.

    See also
    --------
    _compute_director

    References
    ----------
    .. [1] Allen, M. P.; Tildesley , D. J. (1987), "Computer Simulation of
           Liquids", p. 305, Eq. 11.19

    """

<<<<<<< HEAD
    all_directors = ensure_type(
        all_directors,
        dtype=np.float64,
        ndim=3,
        name="directors",
        shape=(None, None, 3),
    )
    if NP18:
        normed = all_directors / np.linalg.norm(all_directors, axis=2)[..., np.newaxis]

    Q_ab = np.zeros(shape=(all_directors.shape[0], 3, 3), dtype=np.float64)
    for n, directors in enumerate(all_directors):
        if NP18:
            normed_vectors = normed[n]
        else:
            normed_vectors = (
                directors / np.sqrt((directors**2.0).sum(-1))[..., np.newaxis]
            )
=======
    all_directors = ensure_type(all_directors, dtype=np.float64, ndim=3,
                                name='directors', shape=(None, None, 3))

    normed = all_directors / np.linalg.norm(all_directors, axis=2)[..., np.newaxis]

    Q_ab = np.zeros(shape=(all_directors.shape[0], 3, 3), dtype=np.float64)

    for n, normed_vectors in enumerate(normed):
>>>>>>> 2f72e42e
        for vector in normed_vectors:
            Q_ab[n, 0, 0] += 3.0 * vector[0] * vector[0] - 1
            Q_ab[n, 0, 1] += 3.0 * vector[0] * vector[1]
            Q_ab[n, 0, 2] += 3.0 * vector[0] * vector[2]
            Q_ab[n, 1, 0] += 3.0 * vector[1] * vector[0]
            Q_ab[n, 1, 1] += 3.0 * vector[1] * vector[1] - 1
            Q_ab[n, 1, 2] += 3.0 * vector[1] * vector[2]
            Q_ab[n, 2, 0] += 3.0 * vector[2] * vector[0]
            Q_ab[n, 2, 1] += 3.0 * vector[2] * vector[1]
            Q_ab[n, 2, 2] += 3.0 * vector[2] * vector[2] - 1
<<<<<<< HEAD
    Q_ab /= 2.0 * all_directors.shape[1]
=======

    Q_ab /= (2.0 * all_directors.shape[1])

>>>>>>> 2f72e42e
    return Q_ab


def _compute_director(traj):
    """Compute the characteristic vector describing a trajectory's orientation.

    In this definition, the long molecular axis is found from the inertia
    tensor, I_{ab], and is taken to be the eigenvector associated with the
    smallest eigenvalue of I_{ab}.

    See [1] for brief summary and discussion on other methods to obtain the
    director.

    Parameters
    ----------
    traj : Trajectory
        Trajectory to compute orientation of.

    Returns
    -------
    directors :  np.ndarray, shape=(traj.n_frames, 3), dtype=float64
        Characteristic vectors describing the trajectory for each frame.

    See also
    --------
    compute_inertia_tensor

    References
    ----------
    .. [1] http://cmt.dur.ac.uk/sjc/thesis_dlc/node65.html

    """
    inertia_tensor = compute_inertia_tensor(traj)

<<<<<<< HEAD
    if NP18:  # Only works with numpy >= 1.8.
        # TODO: Is there a cleaner way to do this broadcasting? Closer to this which
        # does not work:    v[:, :, np.argmin(w, axis=1)]
        w, v = np.linalg.eig(inertia_tensor)
        directors = np.array(
            [v[:, :, x][i] for i, x in enumerate(np.argmin(w, axis=1))],
        )
    else:
        directors = np.empty(shape=(traj.n_frames, 3), dtype=np.float64)
        for n, I_ab in enumerate(inertia_tensor):
            w, v = np.linalg.eig(I_ab)
            directors[n] = v[:, np.argmin(w)]
=======
    # Only works with numpy >= 1.8.
    # TODO: Is there a cleaner way to do this broadcasting? Closer to this which
    # does not work:    v[:, :, np.argmin(w, axis=1)]
    w, v = np.linalg.eig(inertia_tensor)
    directors = np.array([v[:, :, x][i] for i, x in enumerate(np.argmin(w, axis=1))])

>>>>>>> 2f72e42e
    return directors


#####################################################
# Pure python reference implementations for testing #
#####################################################


def _compute_inertia_tensor_slow(traj):
    """Compute the inertia tensor of a trajectory."""
    center_of_mass = np.expand_dims(compute_center_of_mass(traj), axis=1)
    centered_xyz = traj.xyz - center_of_mass
    masses = np.array([atom.element.mass for atom in traj.top.atoms])

    I_ab = np.zeros(shape=(traj.n_frames, 3, 3), dtype=np.float64)
    for n, xyz in enumerate(centered_xyz):
        for i, r in enumerate(xyz):
            mass = masses[i]
            I_ab[n, 0, 0] += mass * (r[1] * r[1] + r[2] * r[2])
            I_ab[n, 1, 1] += mass * (r[0] * r[0] + r[2] * r[2])
            I_ab[n, 2, 2] += mass * (r[0] * r[0] + r[1] * r[1])
            I_ab[n, 0, 1] -= mass * r[0] * r[1]
            I_ab[n, 0, 2] -= mass * r[0] * r[2]
            I_ab[n, 1, 2] -= mass * r[1] * r[2]
        I_ab[n, 1, 0] = I_ab[n, 0, 1]
        I_ab[n, 2, 0] = I_ab[n, 0, 2]
        I_ab[n, 2, 1] = I_ab[n, 1, 2]
    return I_ab<|MERGE_RESOLUTION|>--- conflicted
+++ resolved
@@ -20,15 +20,9 @@
 # License along with MDTraj. If not, see <http://www.gnu.org/licenses/>.
 ##############################################################################
 
-<<<<<<< HEAD
-
 import numpy as np
-from pkg_resources import parse_version
 
 NP18 = parse_version(np.__version__) >= parse_version("1.8.0")
-=======
-import numpy as np
->>>>>>> 2f72e42e
 
 from mdtraj.geometry.distance import compute_center_of_geometry, compute_center_of_mass
 from mdtraj.utils import ensure_type
@@ -191,13 +185,8 @@
 
 
 def _get_indices(traj, indices):
-<<<<<<< HEAD
-    if isinstance(indices, string_types):
+    if isinstance(indices, str):
         if indices.lower() == "chains":
-=======
-    if isinstance(indices, str):
-        if indices.lower() == 'chains':
->>>>>>> 2f72e42e
             group = list(traj.top.chains)
         elif indices.lower() == "residues":
             group = list(traj.top.residues)
@@ -250,35 +239,15 @@
 
     """
 
-<<<<<<< HEAD
     all_directors = ensure_type(
-        all_directors,
-        dtype=np.float64,
-        ndim=3,
-        name="directors",
-        shape=(None, None, 3),
+        all_directors, dtype=np.float64, ndim=3, name="directors", shape=(None, None, 3)
     )
-    if NP18:
-        normed = all_directors / np.linalg.norm(all_directors, axis=2)[..., np.newaxis]
+
+    normed = all_directors / np.linalg.norm(all_directors, axis=2)[..., np.newaxis]
 
     Q_ab = np.zeros(shape=(all_directors.shape[0], 3, 3), dtype=np.float64)
-    for n, directors in enumerate(all_directors):
-        if NP18:
-            normed_vectors = normed[n]
-        else:
-            normed_vectors = (
-                directors / np.sqrt((directors**2.0).sum(-1))[..., np.newaxis]
-            )
-=======
-    all_directors = ensure_type(all_directors, dtype=np.float64, ndim=3,
-                                name='directors', shape=(None, None, 3))
-
-    normed = all_directors / np.linalg.norm(all_directors, axis=2)[..., np.newaxis]
-
-    Q_ab = np.zeros(shape=(all_directors.shape[0], 3, 3), dtype=np.float64)
 
     for n, normed_vectors in enumerate(normed):
->>>>>>> 2f72e42e
         for vector in normed_vectors:
             Q_ab[n, 0, 0] += 3.0 * vector[0] * vector[0] - 1
             Q_ab[n, 0, 1] += 3.0 * vector[0] * vector[1]
@@ -289,13 +258,9 @@
             Q_ab[n, 2, 0] += 3.0 * vector[2] * vector[0]
             Q_ab[n, 2, 1] += 3.0 * vector[2] * vector[1]
             Q_ab[n, 2, 2] += 3.0 * vector[2] * vector[2] - 1
-<<<<<<< HEAD
+
     Q_ab /= 2.0 * all_directors.shape[1]
-=======
-
-    Q_ab /= (2.0 * all_directors.shape[1])
-
->>>>>>> 2f72e42e
+
     return Q_ab
 
 
@@ -330,27 +295,12 @@
     """
     inertia_tensor = compute_inertia_tensor(traj)
 
-<<<<<<< HEAD
-    if NP18:  # Only works with numpy >= 1.8.
-        # TODO: Is there a cleaner way to do this broadcasting? Closer to this which
-        # does not work:    v[:, :, np.argmin(w, axis=1)]
-        w, v = np.linalg.eig(inertia_tensor)
-        directors = np.array(
-            [v[:, :, x][i] for i, x in enumerate(np.argmin(w, axis=1))],
-        )
-    else:
-        directors = np.empty(shape=(traj.n_frames, 3), dtype=np.float64)
-        for n, I_ab in enumerate(inertia_tensor):
-            w, v = np.linalg.eig(I_ab)
-            directors[n] = v[:, np.argmin(w)]
-=======
     # Only works with numpy >= 1.8.
     # TODO: Is there a cleaner way to do this broadcasting? Closer to this which
     # does not work:    v[:, :, np.argmin(w, axis=1)]
     w, v = np.linalg.eig(inertia_tensor)
     directors = np.array([v[:, :, x][i] for i, x in enumerate(np.argmin(w, axis=1))])
 
->>>>>>> 2f72e42e
     return directors
 
 
