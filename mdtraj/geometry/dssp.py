##############################################################################
# Imports
##############################################################################

import mdtraj as md
<<<<<<< HEAD
import numpy as np
from mdtraj.geometry import _geometry
from mdtraj.geometry.hbond import _prep_kabsch_sander_arrays
from mdtraj.utils import ensure_type
from mdtraj.utils.six import PY2

if PY2:
    from string import maketrans
else:
    maketrans = str.maketrans
=======
from mdtraj.utils import ensure_type
from mdtraj.geometry.hbond import _prep_kabsch_sander_arrays
from mdtraj.geometry import _geometry
>>>>>>> 2f72e42e

##############################################################################
# GLOBALS
##############################################################################

<<<<<<< HEAD
SIMPLIFIED_CODE_TRANSLATION = maketrans("HGIEBTS ", "HHHEECCC")
__all__ = ["compute_dssp"]
=======
SIMPLIFIED_CODE_TRANSLATION = str.maketrans('HGIEBTS ', 'HHHEECCC')
__all__ = ['compute_dssp']
>>>>>>> 2f72e42e


##############################################################################
# CODE
##############################################################################


def compute_dssp(traj, simplified=True):
    """Compute Dictionary of protein secondary structure (DSSP) secondary structure assignments

    Parameters
    ----------
    traj : md.Trajectory
        A trajectory
    simplified : bool, default=True
        Use the simplified 3-category assignment scheme. Otherwise the original
        8-category scheme is used.

    Returns
    -------
    assignments : np.ndarray, shape=(n_frames, n_residues), dtype=S1
        The assignments is a 2D array of character codes (see below), giving
        the secondary structure of each residue in each frame.

    Notes
    -----
    The DSSP assignment codes are:

       - 'H' : Alpha helix
       - 'B' : Residue in isolated beta-bridge
       - 'E' : Extended strand, participates in beta ladder
       - 'G' : 3-helix (3/10 helix)
       - 'I' : 5 helix (pi helix)
       - 'T' : hydrogen bonded turn
       - 'S' : bend
       - ' ' : Loops and irregular elements

    The simplified DSSP codes are:

       - 'H' : Helix. Either of the 'H', 'G', or 'I' codes.
       - 'E' : Strand. Either of the 'E', or 'B' codes.
       - 'C' : Coil. Either of the 'T', 'S' or ' ' codes.

    A special 'NA' code will be assigned to each 'residue' in the topology which
    isn't actually a protein residue (does not contain atoms with the names
    'CA', 'N', 'C', 'O'), such as water molecules that are listed as 'residue's
    in the topology.

    Our implementation is based on DSSP-2.2.0, written by Maarten L. Hekkelman
    and distributed under the Boost Software license.

    References
    ----------
    .. [1] Kabsch W, Sander C (1983). "Dictionary of protein secondary
       structure: pattern recognition of hydrogen-bonded and geometrical
       features". Biopolymers 22 (12): 2577-637. doi:10.1002/bip.360221211
    """
    if traj.topology is None:
        raise ValueError("kabsch_sander requires topology")

    (
        xyz,
        nco_indices,
        ca_indices,
        proline_indices,
        protein_indices,
    ) = _prep_kabsch_sander_arrays(traj)
    chain_ids = np.array([r.chain.index for r in traj.top.residues], dtype=np.int32)

    value = _geometry._dssp(xyz, nco_indices, ca_indices, proline_indices, chain_ids)
    if simplified:
        value = value.translate(SIMPLIFIED_CODE_TRANSLATION)

    n_frames = xyz.shape[0]
    n_residues = nco_indices.shape[0]
<<<<<<< HEAD
    if PY2:
        array = np.fromiter(value, dtype=np.dtype("S2"))
    else:
        array = np.fromiter(value, dtype=np.dtype("U2"))
=======

    array = np.fromiter(value, dtype=np.dtype('U2'))
>>>>>>> 2f72e42e

    array = array.reshape(n_frames, n_residues)
    array[:, np.logical_not(protein_indices)] = "NA"
    return array<|MERGE_RESOLUTION|>--- conflicted
+++ resolved
@@ -1,41 +1,11 @@
-##############################################################################
-# Imports
-##############################################################################
-
 import mdtraj as md
-<<<<<<< HEAD
-import numpy as np
-from mdtraj.geometry import _geometry
-from mdtraj.geometry.hbond import _prep_kabsch_sander_arrays
-from mdtraj.utils import ensure_type
-from mdtraj.utils.six import PY2
-
-if PY2:
-    from string import maketrans
-else:
-    maketrans = str.maketrans
-=======
 from mdtraj.utils import ensure_type
 from mdtraj.geometry.hbond import _prep_kabsch_sander_arrays
 from mdtraj.geometry import _geometry
->>>>>>> 2f72e42e
 
-##############################################################################
-# GLOBALS
-##############################################################################
+SIMPLIFIED_CODE_TRANSLATION = str.maketrans("HGIEBTS ", "HHHEECCC")
 
-<<<<<<< HEAD
-SIMPLIFIED_CODE_TRANSLATION = maketrans("HGIEBTS ", "HHHEECCC")
 __all__ = ["compute_dssp"]
-=======
-SIMPLIFIED_CODE_TRANSLATION = str.maketrans('HGIEBTS ', 'HHHEECCC')
-__all__ = ['compute_dssp']
->>>>>>> 2f72e42e
-
-
-##############################################################################
-# CODE
-##############################################################################
 
 
 def compute_dssp(traj, simplified=True):
@@ -106,15 +76,8 @@
 
     n_frames = xyz.shape[0]
     n_residues = nco_indices.shape[0]
-<<<<<<< HEAD
-    if PY2:
-        array = np.fromiter(value, dtype=np.dtype("S2"))
-    else:
-        array = np.fromiter(value, dtype=np.dtype("U2"))
-=======
 
-    array = np.fromiter(value, dtype=np.dtype('U2'))
->>>>>>> 2f72e42e
+    array = np.fromiter(value, dtype=np.dtype("U2"))
 
     array = array.reshape(n_frames, n_residues)
     array[:, np.logical_not(protein_indices)] = "NA"
