--- conflicted
+++ resolved
@@ -76,17 +76,15 @@
 
     out = np.zeros((xyz.shape[0], triplets.shape[0]), dtype=np.float32)
     if periodic is True and traj._have_unitcell:
-<<<<<<< HEAD
-        box = ensure_type(traj.unitcell_vectors, dtype=np.float32, ndim=3, name='unitcell_vectors', shape=(len(xyz), 3, 3), warn_on_cast=False)
-=======
         box = ensure_type(
             traj.unitcell_vectors,
             dtype=np.float32,
             ndim=3,
-            name="unitcell_vectors",
+            name='unitcell_vectors',
             shape=(len(xyz), 3, 3),
+            warn_on_cast=False,
         )
->>>>>>> 1748df86
+
         if opt:
             orthogonal = np.allclose(traj.unitcell_angles, 90)
             _geometry._angle_mic(
