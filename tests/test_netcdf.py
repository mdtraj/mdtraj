--- conflicted
+++ resolved
@@ -22,14 +22,11 @@
 
 import os
 import subprocess
-<<<<<<< HEAD
 import tempfile
 from distutils.spawn import find_executable
-=======
 from mdtraj.testing import eq
 import pytest
 import shutil
->>>>>>> 2f72e42e
 
 import mdtraj as md
 import numpy as np
@@ -38,11 +35,7 @@
 from mdtraj.testing import eq
 
 needs_cpptraj = pytest.mark.skipif(
-<<<<<<< HEAD
     find_executable("cpptraj") is None,
-=======
-    shutil.which('cpptraj') is None,
->>>>>>> 2f72e42e
     reason="This test requires cpptraj from AmberTools to be installed "
     "(http://ambermd.org)",
 )
