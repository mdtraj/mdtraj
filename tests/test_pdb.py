--- conflicted
+++ resolved
@@ -433,10 +433,7 @@
     test_pos = np.array([[10.613, 0.225, 12.764], [10.613, 0.225, 12.764], [10.613, 0.225, 12.764], [10.613, 0.225, 12.764], [10.629, 0.313, 12.729], [10.596, 0.172, 12.686], [10.613, 0.225, 12.764], [10.629, 0.313, 12.729]], dtype=np.float32)
     assert np.array_equal(traj._xyz[0], test_pos)
 
-<<<<<<< HEAD
-    test_pos = np.array([[10.613, 0.225, 12.764], [10.613, 0.225, 12.764], [10.613, 0.225, 12.764], [10.613, 0.225, 12.764], [10.629, 0.313, 12.729], [10.596, 0.172, 12.686]], dtype=np.float32)
-    assert np.array_equal(traj._xyz[0], test_pos)
-
+    
 def test_pdb_charge_read(get_fn):
     """Test that formal charges are read from PDB file"""
 
@@ -452,6 +449,7 @@
     # all of the charges should be 1
     assert set(charges) == {1.0}
 
+    
 def test_pdb_charge_write(get_fn):
     """Test that formal charges are written to PDB file"""
 
@@ -473,7 +471,4 @@
     # all of the charges should be 1
     assert set(charges) == {1.0}
 
-    
-    
-=======
->>>>>>> 3a37a147
+ 