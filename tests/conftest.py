--- conflicted
+++ resolved
@@ -27,11 +27,8 @@
 import pytest
 
 import mdtraj as md
-<<<<<<< HEAD
 from mdtraj import element
-=======
 from mdtraj.utils.unitcell import check_valid_unitcell_angles
->>>>>>> c1eb7f69
 
 flaky_pdb_dl = pytest.mark.flaky(rerun=3, reason="github-node flaky pdb dl")
 
@@ -61,14 +58,24 @@
     request.cls.times = np.array([[i, 0] for i in range(N_FRAMES)[::2]], dtype=np.int32)
 
     request.cls.ptraj = md.Trajectory(xyz=xyz, topology=None)
-<<<<<<< HEAD
     request.cls.ptraj.unitcell_vectors = np.ascontiguousarray(
         rng.standard_normal((N_FRAMES, 3, 3)) + 2 * np.eye(3, 3),
         dtype=np.float32,
     )
+    
+    while True:
+        # RNG can give us unitcells with zero or imaginary volume.
+        # This `while` loop guarantees that we don't get that.
+        request.cls.ptraj.unitcell_vectors = np.ascontiguousarray(
+            rng.standard_normal((N_FRAMES, 3, 3)) + 2 * np.eye(3, 3),
+            dtype=np.float32,
+        )
+
+        if np.all([check_valid_unitcell_angles(*row) for row in request.cls.ptraj.unitcell_angles]):
+            break
 
 
-@pytest.fixture
+@pytest.fixture(scope="function")
 def traj(tmp_path):
     xyz = np.around(np.random.randn(10, 5, 3).astype(np.float32), 2)
     topology = md.Topology()
@@ -94,17 +101,4 @@
 
     fn = f"{tmp_path}/ref.h5"
     traj.save(fn)
-    return traj, fn, str(tmp_path)
-=======
-
-    while True:
-        # RNG can give us unitcells with zero or imaginary volume.
-        # This `while` loop guarantees that we don't get that.
-        request.cls.ptraj.unitcell_vectors = np.ascontiguousarray(
-            rng.standard_normal((N_FRAMES, 3, 3)) + 2 * np.eye(3, 3),
-            dtype=np.float32,
-        )
-
-        if np.all([check_valid_unitcell_angles(*row) for row in request.cls.ptraj.unitcell_angles]):
-            break
->>>>>>> c1eb7f69
+    return traj, fn, str(tmp_path)