##############################################################################
# MDTraj: A Python Library for Loading, Saving, and Manipulating
#         Molecular Dynamics Trajectories.
# Copyright 2012-2013 Stanford University and the Authors
#
# Authors: Jason Swails
# Contributors: Robert McGibbon
#
# MDTraj is free software: you can redistribute it and/or modify
# it under the terms of the GNU Lesser General Public License as
# published by the Free Software Foundation, either version 2.1
# of the License, or (at your option) any later version.
#
# This library is distributed in the hope that it will be useful,
# but WITHOUT ANY WARRANTY; without even the implied warranty of
# MERCHANTABILITY or FITNESS FOR A PARTICULAR PURPOSE.  See the
# GNU Lesser General Public License for more details.
#
# You should have received a copy of the GNU Lesser General Public
# License along with MDTraj. If not, see <http://www.gnu.org/licenses/>.
##############################################################################

import os
import subprocess
import shutil

import mdtraj as md
import pytest
from mdtraj.formats import psf
from mdtraj.testing import eq
from mdtraj.utils import enter_temp_directory

<<<<<<< HEAD
VMD = find_executable("vmd")
needs_vmd = pytest.mark.skipif(
    not find_executable("vmd"),
    reason="This test requires the VMD executable: http://www.ks.uiuc.edu/Research/vmd/",
=======
VMD = shutil.which('vmd')
needs_vmd = pytest.mark.skipif(
    not shutil.which('vmd'),
    reason='This test requires the VMD executable: http://www.ks.uiuc.edu/Research/vmd/'
>>>>>>> 2f72e42e
)


def test_load_psf(get_fn):
    top = psf.load_psf(get_fn("ala_ala_ala.psf"))
    ref_top = md.load(get_fn("ala_ala_ala.pdb")).topology
    eq(top, ref_top)
    # Test the XPLOR psf format parsing
    top2 = psf.load_psf(get_fn("ala_ala_ala.xpsf"))
    eq(top2, ref_top)
    # Test segment_names are loaded properly
    assert (
        next(top.residues).segment_id == "AAL"
    ), "Segment id is not being assigned correctly for ala_ala_ala.psf"
    assert (
        next(top2.residues).segment_id == "AAL"
    ), "Segment id is not being assigned correctly for ala_ala_ala.xpsf"


def test_multichain_psf(get_fn):
    top = psf.load_psf(get_fn("3pqr_memb.psf"))
    # Check that each segment was turned into a chain
    eq(top.n_chains, 11)
    chain_lengths = [5162, 185, 97, 28, 24, 24, 45, 35742, 72822, 75, 73]
    for i, n in enumerate(chain_lengths):
        eq(top.chain(i).n_atoms, n)
    # There are some non-sequentially numbered residues across chain
    # boundaries... make sure resSeq is properly taken from the PSF
    eq(top.chain(0).residue(0).resSeq, 1)
    eq(top.chain(0).residue(-1).resSeq, 326)
    eq(top.chain(1).residue(0).resSeq, 340)
    eq(top.chain(1).residue(-1).resSeq, 350)
    eq(top.chain(2).residue(0).resSeq, 1)
    eq(top.chain(2).residue(-1).resSeq, 4)
    eq(top.chain(3).residue(0).resSeq, 1)
    eq(top.chain(3).residue(-1).resSeq, 1)
    eq(top.chain(4).residue(0).resSeq, 1)
    eq(top.chain(4).residue(-1).resSeq, 1)
    eq(top.chain(5).residue(0).resSeq, 1)
    eq(top.chain(5).residue(-1).resSeq, 1)
    eq(top.chain(6).residue(0).resSeq, 1)
    eq(top.chain(6).residue(-1).resSeq, 2)
    eq(top.chain(7).residue(0).resSeq, 1)
    eq(top.chain(7).residue(-1).resSeq, 276)
    eq(top.chain(8).residue(0).resSeq, 1)
    eq(top.chain(8).residue(-1).resSeq, 24274)
    eq(top.chain(9).residue(0).resSeq, 1)
    eq(top.chain(9).residue(-1).resSeq, 75)
    eq(top.chain(10).residue(0).resSeq, 1)
    eq(top.chain(10).residue(-1).resSeq, 73)


def test_load_mdcrd_with_psf(get_fn):
    traj = md.load(get_fn("ala_ala_ala.mdcrd"), top=get_fn("ala_ala_ala.psf"))
    ref_traj = md.load(get_fn("ala_ala_ala.pdb"))
    eq(traj.topology, ref_traj.topology)
    eq(traj.xyz, ref_traj.xyz)


@needs_vmd
@pytest.mark.parametrize("pdb", ["1vii.pdb", "2EQQ.pdb"])
def test_against_vmd(pdb, get_fn):
    pdb = get_fn(pdb)
    # this is probably not cross-platform compatible. I assume that the exact
    # path to this CHARMM topology that is included with VMD depends on
    # the install mechanism, especially for bundled mac or windows installers
    VMD_ROOT = os.path.join(os.path.dirname(os.path.realpath(VMD)), "..")
    top_paths = [
        os.path.join(r, f)
        for (r, _, fs) in os.walk(VMD_ROOT)
        for f in fs
        if "top_all27_prot_lipid_na.inp" in f
    ]
    assert len(top_paths) >= 0
    top = os.path.abspath(top_paths[0]).replace(" ", "\\ ")

    TEMPLATE = """
package require psfgen
topology {top}
pdbalias residue HIS HSE
pdbalias atom ILE CD1 CD
segment U {{pdb {pdb}}}
coordpdb {pdb} U
guesscoord
writepdb out.pdb
writepsf out.psf
exit
    """.format(
        top=top,
        pdb=pdb,
    )

    with enter_temp_directory():
        with open("script.tcl", "w") as f:
            f.write(TEMPLATE)
        subprocess.check_call([VMD, "-startup", "script.tcl", "-dispdev", "none"])
        out_pdb = md.load("out.pdb")
        out_psf = md.load_psf("out.psf")

        # make sure the two topologies are equal
        eq(out_pdb.top, out_psf)<|MERGE_RESOLUTION|>--- conflicted
+++ resolved
@@ -30,17 +30,10 @@
 from mdtraj.testing import eq
 from mdtraj.utils import enter_temp_directory
 
-<<<<<<< HEAD
 VMD = find_executable("vmd")
 needs_vmd = pytest.mark.skipif(
     not find_executable("vmd"),
     reason="This test requires the VMD executable: http://www.ks.uiuc.edu/Research/vmd/",
-=======
-VMD = shutil.which('vmd')
-needs_vmd = pytest.mark.skipif(
-    not shutil.which('vmd'),
-    reason='This test requires the VMD executable: http://www.ks.uiuc.edu/Research/vmd/'
->>>>>>> 2f72e42e
 )
 
 
