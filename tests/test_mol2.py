--- conflicted
+++ resolved
@@ -20,15 +20,12 @@
 # License along with MDTraj. If not, see <http://www.gnu.org/licenses/>.
 ##############################################################################
 
-<<<<<<< HEAD
-=======
 import mdtraj as md
 from mdtraj.testing import eq
 from mdtraj.formats import mol2
 import shutil
 import tarfile
 import pickle
->>>>>>> 2f72e42e
 import os
 import pickle
 import tarfile
@@ -64,13 +61,8 @@
     eq(bonds, ref_bonds)
 
 
-<<<<<<< HEAD
 @pytest.mark.skipif(find_executable("obabel") is None, reason="Requires obabel")
 @pytest.mark.skipif(os.environ.get("TRAVIS", None) == "true", reason="Skip on Travis.")
-=======
-@pytest.mark.skipif(shutil.which('obabel') is None, reason='Requires obabel')
-@pytest.mark.skipif(os.environ.get("TRAVIS", None) == 'true', reason="Skip on Travis.")
->>>>>>> 2f72e42e
 def test_load_freesolv_gaffmol2_vs_sybylmol2_vs_obabelpdb(get_fn, tmpdir):
     tar_filename = "freesolve_v0.3.tar.bz2"
     tar = tarfile.open(get_fn(tar_filename), mode="r:bz2")
