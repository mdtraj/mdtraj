<<<<<<< HEAD
import os

=======
import numpy as np
>>>>>>> 2f72e42e
import mdtraj as md
import numpy as np
import pytest
from mdtraj.nmr.shift_wrappers import PPM, SHIFTX2, SPARTA_PLUS, find_executable
from mdtraj.testing import eq
<<<<<<< HEAD
from mdtraj.utils import six
=======
from mdtraj.nmr.shift_wrappers import find_executable, SPARTA_PLUS, PPM, SHIFTX2
import pytest
import os
>>>>>>> 2f72e42e


@pytest.mark.skipif(
    not find_executable(SPARTA_PLUS),
    reason="SPARTA+ binary not found",
)
def test_spartaplus(get_fn):
    t = md.load(get_fn("2EQQ.pdb"))
    result = md.chemical_shifts_spartaplus(t)

    print(result)
    eq(result.shape[1], 20)  # 2EQQ is NMR structure with 20 frames
    eq(float(result.ix[(1, "HA")][0]), 4.378, decimal=4)
    # 4.378 taken from first entry in pred.tab, which looks like the following:
    #  1    E   HA     0.000     4.378     4.350     0.047     0.000     0.291


@pytest.mark.skipif(
    not find_executable(PPM),
    reason="PPM binary not found",
)
def test_ppm(get_fn):
    t = md.load(get_fn("2EQQ.pdb"))
    result = md.chemical_shifts_ppm(t)

    print(result)

    eq(result.shape[1], 20)  # 2EQQ is NMR structure with 20 frames
    eq(float(result.ix[(2, "CA")][0]), 53.004, decimal=4)
    # taken from first entry in bb_details.dat, which looks like the following:
    #       2     ASN   CA    999.000  53.004  51.168  51.802  53.081  54.098  52.820  52.379  51.856  53.034  52.754  54.134  54.222  51.210  52.207  50.824  54.459  53.605  54.211  53.688  52.344  53.004  51.168  51.802  53.081  54.098  52.820  52.379  51.856  53.034  52.754  54.134  54.222  51.210  52.207  50.824  54.459  53.605  54.211  53.688  52.344


<<<<<<< HEAD
@pytest.mark.skipif(
    (not find_executable(SHIFTX2))
    or (not six.PY2)
    or (os.environ.get("TRAVIS", "") == "true"),
    reason="SHIFTX2 binary not found or Python 2 not found or runningn on travis.",
)
=======
@pytest.mark.skipif((not find_executable(SHIFTX2)) or (os.environ.get('TRAVIS', '') == 'true'),
                    reason='SHIFTX2 binary not found or running on travis.')
>>>>>>> 2f72e42e
def test_shiftx2(get_fn):
    t = md.load(get_fn("2EQQ.pdb"))
    result = md.chemical_shifts_shiftx2(t)

    print(result)

    eq(result.shape[1], 20)  # 2EQQ is NMR structure with 20 frames
    eq(float(result.ix[(1, "C")][0]), 175.2570, decimal=4)
    # taken from first entry in trj.pdb.cs, which looks like the following:
    #  NUM,RES,ATOMNAME,SHIFT
    #  1,E,C,175.2570


def test_2_scalar_couplings(get_fn):
    t = md.load(get_fn("frame0.h5"))  # This is Alanine dipeptide
    for model in ["Ruterjans1999", "Bax2007", "Bax1997"]:
        indices, J = md.compute_J3_HN_HA(t)
        eq(indices.shape, (1, 4))
        eq(J.shape, (501, 1))
        J = J.mean()
        assert abs(J - 6.06) <= 2.0, "Value is far from experimental value."
        # 6.06 [Hz] is the value from Baldwin PNAS 2006 Table 1.
        # We expect the models to give something comparable to this
        # If it doesn't, something is fishy.
        # Typical ranges are between 1 and 9.
        # Obviously this isn't a perfect test, but it's still a useful sanity check.


def test_3_scalar_couplings(get_fn):
    t = md.load(get_fn("1bpi.pdb"))
    for model in ["Bax2007"]:
        indices_HA, J_HA = md.compute_J3_HN_HA(t)
        indices_C, J_C = md.compute_J3_HN_C(t)
        indices_CB, J_CB = md.compute_J3_HN_CB(t)

        eq(indices_HA.shape, (57, 4))
        eq(indices_C.shape, (57, 4))
        eq(indices_CB.shape, (57, 4))
        eq(J_HA.shape, (1, 57))
        eq(J_C.shape, (1, 57))
        eq(J_CB.shape, (1, 57))

        np.testing.assert_almost_equal(J_HA[0, 0], 0.48885268)
        np.testing.assert_almost_equal(J_C[0, 0], 3.840529)
        np.testing.assert_almost_equal(J_CB[0, 0], 2.5702963)<|MERGE_RESOLUTION|>--- conflicted
+++ resolved
@@ -1,21 +1,16 @@
-<<<<<<< HEAD
+import numpy as np
+import mdtraj as md
+from mdtraj.testing import eq
+from mdtraj.nmr.shift_wrappers import find_executable, SPARTA_PLUS, PPM, SHIFTX2
+import pytest
 import os
 
-=======
-import numpy as np
->>>>>>> 2f72e42e
 import mdtraj as md
 import numpy as np
 import pytest
 from mdtraj.nmr.shift_wrappers import PPM, SHIFTX2, SPARTA_PLUS, find_executable
 from mdtraj.testing import eq
-<<<<<<< HEAD
 from mdtraj.utils import six
-=======
-from mdtraj.nmr.shift_wrappers import find_executable, SPARTA_PLUS, PPM, SHIFTX2
-import pytest
-import os
->>>>>>> 2f72e42e
 
 
 @pytest.mark.skipif(
@@ -49,17 +44,8 @@
     #       2     ASN   CA    999.000  53.004  51.168  51.802  53.081  54.098  52.820  52.379  51.856  53.034  52.754  54.134  54.222  51.210  52.207  50.824  54.459  53.605  54.211  53.688  52.344  53.004  51.168  51.802  53.081  54.098  52.820  52.379  51.856  53.034  52.754  54.134  54.222  51.210  52.207  50.824  54.459  53.605  54.211  53.688  52.344
 
 
-<<<<<<< HEAD
-@pytest.mark.skipif(
-    (not find_executable(SHIFTX2))
-    or (not six.PY2)
-    or (os.environ.get("TRAVIS", "") == "true"),
-    reason="SHIFTX2 binary not found or Python 2 not found or runningn on travis.",
-)
-=======
 @pytest.mark.skipif((not find_executable(SHIFTX2)) or (os.environ.get('TRAVIS', '') == 'true'),
                     reason='SHIFTX2 binary not found or running on travis.')
->>>>>>> 2f72e42e
 def test_shiftx2(get_fn):
     t = md.load(get_fn("2EQQ.pdb"))
     result = md.chemical_shifts_shiftx2(t)
