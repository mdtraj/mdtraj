--- conflicted
+++ resolved
@@ -20,10 +20,7 @@
 # License along with MDTraj. If not, see <http://www.gnu.org/licenses/>.
 ##############################################################################
 
-<<<<<<< HEAD
-=======
 import numpy as np
->>>>>>> 2f72e42e
 
 import mdtraj as md
 import mdtraj.geometry
