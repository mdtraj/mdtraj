##############################################################################
# MDTraj: A Python Library for Loading, Saving, and Manipulating
#         Molecular Dynamics Trajectories.
# Copyright 2012-2017 Stanford University and the Authors
#
# Authors: Robert McGibbon
# Contributors: Kyle A Beauchamp, Matthew Harrigan
#
# MDTraj is free software: you can redistribute it and/or modify
# it under the terms of the GNU Lesser General Public License as
# published by the Free Software Foundation, either version 2.1
# of the License, or (at your option) any later version.
#
# This library is distributed in the hope that it will be useful,
# but WITHOUT ANY WARRANTY; without even the implied warranty of
# MERCHANTABILITY or FITNESS FOR A PARTICULAR PURPOSE.  See the
# GNU Lesser General Public License for more details.
#
# You should have received a copy of the GNU Lesser General Public
# License along with MDTraj. If not, see <http://www.gnu.org/licenses/>.
##############################################################################

import functools
import sys
from collections import namedtuple
from pathlib import Path

import numpy as np
import pytest

import mdtraj as md
import mdtraj.core.trajectory
import mdtraj.formats
import mdtraj.utils
from mdtraj.core import element
from mdtraj.testing import eq

on_win = sys.platform == "win32"

on_win = sys.platform == "win32"
on_py3 = sys.version_info >= (3, 0)

TrajObj = namedtuple("TrajObj", ["fobj", "fext", "fn"])
file_objs = [
<<<<<<< HEAD
    (md.formats.NetCDFTrajectoryFile, "nc"),
    (md.formats.HDF5TrajectoryFile, "h5"),
    (md.formats.XTCTrajectoryFile, "xtc"),
    (md.formats.TRRTrajectoryFile, "trr"),
    (md.formats.DCDTrajectoryFile, "dcd"),
    (md.formats.MDCRDTrajectoryFile, "mdcrd"),
    (md.formats.BINPOSTrajectoryFile, "binpos"),
    (md.formats.DTRTrajectoryFile, "dtr"),
    (md.formats.XYZTrajectoryFile, "xyz"),
    (md.formats.XYZTrajectoryFile, "xyz.gz"),
    (md.formats.LAMMPSTrajectoryFile, "lammpstrj"),
    (md.formats.TNGTrajectoryFile, "tng"),
    (md.formats.LH5TrajectoryFile, "lh5"),
    (md.formats.PDBTrajectoryFile, "pdb"),
    (md.formats.PDBTrajectoryFile, "pdb.gz"),
    (md.formats.AmberNetCDFRestartFile, "ncrst"),
    (md.formats.AmberRestartFile, "rst7"),
    (md.formats.GroTrajectoryFile, "gro"),
=======
    (md.formats.NetCDFTrajectoryFile, 'nc'),
    (md.formats.HDF5TrajectoryFile, 'h5'),
    (md.formats.XTCTrajectoryFile, 'xtc'),
    (md.formats.TRRTrajectoryFile, 'trr'),
    (md.formats.DCDTrajectoryFile, 'dcd'),
    (md.formats.MDCRDTrajectoryFile, 'mdcrd'),
    (md.formats.BINPOSTrajectoryFile, 'binpos'),
    (md.formats.DTRTrajectoryFile, 'dtr'),
    (md.formats.XYZTrajectoryFile, 'xyz'),
    (md.formats.XYZTrajectoryFile, 'xyz.gz'),
    (md.formats.LAMMPSTrajectoryFile, 'lammpstrj'),
    (md.formats.LH5TrajectoryFile, 'lh5'),
    (md.formats.PDBTrajectoryFile, 'pdb'),
    (md.formats.PDBTrajectoryFile, 'pdb.gz'),
    (md.formats.AmberNetCDFRestartFile, 'ncrst'),
    (md.formats.AmberRestartFile, 'rst7'),
    (md.formats.GroTrajectoryFile, 'gro')
>>>>>>> 43d8194b
]


@pytest.fixture(params=file_objs, ids=lambda x: x[1])
def ref_traj(request):
    fobj, fext = request.param
    if on_win and on_py3:
        if fext == "lh5":
            pytest.skip("lh5 is not supported on Windows + Py3")

    if fext in ["ncrst", "rst7"]:
        pytest.xfail("These reference files don't exist yet")

    return TrajObj(fobj, fext, f"frame0.{fext}")


@pytest.fixture(params=file_objs, ids=lambda x: x[1])
def write_traj(request, tmpdir):
    fobj, fext = request.param
    if on_win and on_py3:
        if fext == "lh5":
            pytest.skip("lh5 is not supported on Windows + Py3")

    return TrajObj(fobj, fext, f"{tmpdir}/traj.{fext}")


@pytest.fixture
def write_traj_with_box(write_traj):
    if write_traj.fext in ["binpos", "xyz", "xyz.gz", "pdb", "pdb.gz", "lh5"]:
        pytest.skip(f"{write_traj.fext} does not store box information")
    else:
        return write_traj


def test_mismatch(get_fn):
    # loading a 22 atoms xtc with a topology that has 2,000 atoms
    # some kind of error should happen
    with pytest.raises(ValueError):
        md.load(get_fn("frame0.xtc"), top=get_fn("4ZUO.pdb"))


def test_box(get_fn):
    t = md.load(get_fn("native.pdb"))
    assert eq(t.unitcell_vectors, None)
    assert eq(t.unitcell_lengths, None)
    assert eq(t.unitcell_angles, None)
    assert eq(t.unitcell_volumes, None)

    t.unitcell_vectors = np.array([[1, 0, 0], [0, 1, 0], [0, 0, 1]]).reshape(1, 3, 3)
    assert eq(np.array([1.0, 1.0, 1.0]), t.unitcell_lengths[0])
    assert eq(np.array([90.0, 90.0, 90.0]), t.unitcell_angles[0])
    assert eq(np.array([1.0]), t.unitcell_volumes)


def test_load_pdb_box(get_fn):
    t = md.load(get_fn("native2.pdb"), no_boxchk=True)
    assert eq(t.unitcell_lengths[0], np.array([0.1, 0.2, 0.3]))
    assert eq(t.unitcell_angles[0], np.array([90.0, 90.0, 90.0]))
    assert eq(t.unitcell_vectors[0], np.array([[0.1, 0, 0], [0, 0.2, 0], [0, 0, 0.3]]))


def test_load_pdb_gz(get_fn):
    t = md.load(get_fn("1ncw.pdb.gz"))
    assert eq(t.n_atoms, 3990)


def test_box_load_save(write_traj_with_box, get_fn):
    t = md.load(get_fn("native2.pdb"), no_boxchk=True)
    top = md.load_topology(get_fn("native.pdb"), no_boxchk=True)

    # make sure than through a load/save
    # cycle, the box information is preserved:
    t.save(write_traj_with_box.fn)
    t2 = md.load(write_traj_with_box.fn, top=top)

    assert t.unitcell_vectors is not None
    assert eq(t.xyz, t2.xyz, decimal=3)
    assert eq(t.unitcell_vectors, t2.unitcell_vectors)
    assert eq(t.unitcell_angles, t2.unitcell_angles)
    assert eq(t.unitcell_lengths, t2.unitcell_lengths)


def test_slice(get_fn):
    t = md.load(get_fn("traj.h5"))

    # with copying
    assert eq((t[0:5] + t[5:10]).xyz, t[0:10].xyz)
    assert eq((t[0:5] + t[5:10]).time, t[0:10].time)
    assert eq((t[0:5] + t[5:10]).unitcell_vectors, t[0:10].unitcell_vectors)
    assert eq((t[0:5] + t[5:10]).unitcell_lengths, t[0:10].unitcell_lengths)
    assert eq((t[0:5] + t[5:10]).unitcell_angles, t[0:10].unitcell_angles)

    # without copying (in place)
    assert eq(
        (t.slice(key=range(5), copy=False) + t.slice(key=range(5, 10), copy=False)).xyz,
        t.slice(key=range(10), copy=False).xyz,
    )
    assert eq(
        (t.slice(key=range(5), copy=False) + t.slice(key=range(5, 10), copy=False)).time,
        t.slice(key=range(10), copy=False).time,
    )
    assert eq(
        (t.slice(key=range(5), copy=False) + t.slice(key=range(5, 10), copy=False)).unitcell_vectors,
        t.slice(key=range(10), copy=False).unitcell_vectors,
    )
    assert eq(
        (t.slice(key=range(5), copy=False) + t.slice(key=range(5, 10), copy=False)).unitcell_lengths,
        t.slice(key=range(10), copy=False).unitcell_lengths,
    )
    assert eq(
        (t.slice(key=range(5), copy=False) + t.slice(key=range(5, 10), copy=False)).unitcell_angles,
        t.slice(key=range(10), copy=False).unitcell_angles,
    )


def test_slice2(get_fn):
    t = md.load(get_fn("traj.h5"))
    # with copying
    assert t[0] == t[[0, 1]][0]
    # without copying (in place)
    assert t.slice(key=0, copy=False) == t.slice(key=[0, 1], copy=True)[0]


def has_time_info(fext):
    # Some formats don't save time information
    return fext not in [
        "dcd",
        "binpos",
        "pdb",
        "pdb.gz",
        "xyz",
        "xyz.gz",
        "lammpstrj",
        "lh5",
        "mdcrd",
    ]


def precision(fext):
    if fext in ["xyz", "lammpstrj", "lh5"]:
        return 3
    else:
        return 6


def precision2(fext1, fext2):
    return min(precision(fext1), precision(fext2))


def test_read_path(ref_traj, get_fn):
    md.load(Path(get_fn(ref_traj.fn)), top=get_fn("native.pdb"))


def test_write_path(write_traj, get_fn):
    if write_traj.fext in ("ncrst", "rst7"):
        pytest.skip(f"{write_traj.fext} can only store 1 frame per file")
    if write_traj.fext in ("mdcrd"):
        pytest.skip(f"{write_traj.fext} can only store rectilinear boxes")
    t = md.load(get_fn("traj.h5"))
    if t.unitcell_vectors is None:
        if write_traj.fext in ("dtr", "lammpstrj"):
            pytest.skip(f"{write_traj.fext} needs to write unitcells")
    t.save(Path(write_traj.fn))


def test_read_write(ref_traj, write_traj, get_fn):
    if write_traj.fext in ("ncrst", "rst7"):
        pytest.skip(f"{write_traj.fext} can only store 1 frame per file")
    if write_traj.fext in ("mdcrd"):
        pytest.skip(f"{write_traj.fext} can only store rectilinear boxes")

    top = get_fn("native.pdb")
    t = md.load(get_fn(ref_traj.fn), top=top)

    if t.unitcell_vectors is None:
        if write_traj.fext in ("dtr", "lammpstrj"):
            pytest.skip(f"{write_traj.fext} needs to write unitcells")

    t.save(write_traj.fn)
    t2 = md.load(write_traj.fn, top=top)
    eq(t.xyz, t2.xyz, decimal=precision2(ref_traj.fext, write_traj.fext))
    if has_time_info(write_traj.fext):
        eq(t.time, t2.time, decimal=3)


def test_load(ref_traj, get_fn):
    nat = md.load(get_fn("native.pdb"))
    num_block = 3
    t0 = md.load(get_fn(ref_traj.fn), top=nat, discard_overlapping_frames=True)
    t1 = md.load(get_fn(ref_traj.fn), top=nat, discard_overlapping_frames=False)
    t2 = md.load(
        [get_fn(ref_traj.fn) for _ in range(num_block)],
        top=nat,
        discard_overlapping_frames=False,
    )
    t3 = md.load(
        [get_fn(ref_traj.fn) for _ in range(num_block)],
        top=nat,
        discard_overlapping_frames=True,
    )

    # these don't actually overlap, so discard_overlapping_frames should
    # have no effect. the overlap is between the last frame of one and the
    # first frame of the next.
    assert eq(t0.n_frames, t1.n_frames)
    assert eq(t0.n_frames * num_block, t2.n_frames)
    assert eq(t3.n_frames, t2.n_frames)


def test_hdf5(get_fn):
    t = md.load(get_fn("traj.h5"))
    t2 = md.load(get_fn("native.pdb"))
    t3 = md.load(get_fn("traj.h5"), frame=8)

    assert t.topology == t2.topology
    assert eq(t.time, 0.002 * (1 + np.arange(100)))
    assert eq(t.time, 0.002 * (1 + np.arange(100)))
    assert eq(t[8].xyz, t3.xyz)
    assert eq(t[8].time, t3.time)
    assert eq(t[8].unitcell_vectors, t3.unitcell_vectors)


def test_center(get_fn):
    traj = md.load(get_fn("traj.h5"))
    traj.center_coordinates()
    mu = traj.xyz.mean(1)
    mu0 = np.zeros(mu.shape)
    eq(mu0, mu)

    for a in traj.top.atoms:
        # Set all masses equal so we can compare against unweighted result
        a.element = element.hydrogen

    traj.center_coordinates(mass_weighted=True)
    mu2 = traj.xyz.mean(1)
    eq(mu0, mu2)


def test_center_aind(get_fn):
    traj = md.load(get_fn("traj.h5"))
    traj.restrict_atoms(np.arange(0, traj.n_atoms, 2))
    traj.center_coordinates()
    mu = traj.xyz.mean(1)
    mu0 = np.zeros(mu.shape)
    eq(mu0, mu)

    for a in traj.top.atoms:
        # Set all masses equal so we can compare against unweighted result
        a.element = element.hydrogen

    traj.center_coordinates(mass_weighted=True)
    mu2 = traj.xyz.mean(1)
    eq(mu0, mu2)


def test_float_atom_indices_exception(ref_traj, get_fn):
    # Is an informative error message given when you supply floats for atom_indices?
    top = md.load(get_fn("native.pdb")).topology

    try:
        md.load(get_fn(ref_traj.fn), atom_indices=[0.5, 1.3], top=top)
    except ValueError as e:
        assert e.args[0] == "indices must be of an integer type. float64 is not an integer type"


def test_restrict_atoms(get_fn):
    traj = md.load(get_fn("traj.h5"))
    time_address = traj.time.ctypes.data

    desired_atom_indices = [0, 1, 2, 5]
    traj.restrict_atoms(desired_atom_indices)
    atom_indices = [a.index for a in traj.top.atoms]
    eq([0, 1, 2, 3], atom_indices)
    eq(traj.xyz.shape[1], 4)
    eq(traj.n_atoms, 4)
    eq(traj.n_residues, 1)
    eq(len(traj.top._bonds), 2)
    eq(traj.n_residues, traj.topology._numResidues)
    eq(traj.n_atoms, traj.topology._numAtoms)
    eq(np.array([a.index for a in traj.topology.atoms]), np.arange(traj.n_atoms))

    # assert that the time field was not copied
    assert traj.time.ctypes.data == time_address


def test_restrict_atoms_not_inplace(get_fn):
    traj = md.load(get_fn("traj.h5"))
    traj_backup = md.load(get_fn("traj.h5"))
    desired_atom_indices = [0, 1, 2, 5]

    sliced = traj.restrict_atoms(desired_atom_indices, inplace=False)

    # make sure the original one was not modified
    eq(traj.xyz, traj_backup.xyz)
    eq(traj.topology, traj_backup.topology)

    eq(list(range(4)), [a.index for a in sliced.top.atoms])
    eq(sliced.xyz.shape[1], 4)
    eq(sliced.n_atoms, 4)
    eq(sliced.n_residues, 1)
    eq(len(sliced.top._bonds), 2)
    eq(sliced.n_residues, sliced.topology._numResidues)
    eq(sliced.n_atoms, sliced.topology._numAtoms)
    eq(np.array([a.index for a in sliced.topology.atoms]), np.arange(sliced.n_atoms))

    # make sure the two don't alias the same memory
    assert traj.time.ctypes.data != sliced.time.ctypes.data
    assert traj.unitcell_angles.ctypes.data != sliced.unitcell_angles.ctypes.data
    assert traj.unitcell_lengths.ctypes.data != sliced.unitcell_lengths.ctypes.data


def test_array_vs_matrix(get_fn):
    top = md.load(get_fn("native.pdb")).topology
    xyz = np.random.randn(1, 22, 3)
    xyz_mat = np.matrix(xyz)
    t1 = md.Trajectory(xyz, top)
    t2 = md.Trajectory(xyz_mat, top)

    eq(t1.xyz, xyz)
    eq(t2.xyz, xyz)


def test_pdb_unitcell_loadsave(tmpdir, get_fn):
    # Make sure that nonstandard unitcell dimensions are saved and loaded
    # correctly with PDB
    tref = md.load(get_fn("native.pdb"))
    tref.unitcell_lengths = 1 + 0.1 * np.random.randn(tref.n_frames, 3)
    tref.unitcell_angles = 90 + 0.0 * np.random.randn(tref.n_frames, 3)
    fn = f"{tmpdir}/x.pdb"
    tref.save(fn)

    tnew = md.load(fn)
    eq(tref.unitcell_vectors, tnew.unitcell_vectors, decimal=3)


def test_load_combination(ref_traj, get_fn):
    # Test that the load function's stride and atom_indices work across
    # all trajectory formats

    topology = md.load(get_fn("native.pdb")).topology
    ainds = np.array([a.index for a in topology.atoms if a.element.symbol == "C"])

    no_kwargs = md.load(get_fn(ref_traj.fn), top=topology)
    strided3 = md.load(get_fn(ref_traj.fn), top=topology, stride=3)
    subset = md.load(get_fn(ref_traj.fn), top=topology, atom_indices=ainds)

    # test 1
    t1 = no_kwargs
    t2 = strided3
    assert eq(t1.xyz[::3], t2.xyz)
    assert eq(t1.time[::3], t2.time)
    if t1.unitcell_vectors is not None:
        assert eq(t1.unitcell_vectors[::3], t2.unitcell_vectors)
    assert eq(t1.topology, t2.topology)

    # test 2
    t1 = no_kwargs
    t2 = subset
    assert eq(t1.xyz[:, ainds, :], t2.xyz)
    assert eq(t1.time, t2.time)
    if t1.unitcell_vectors is not None:
        assert eq(t1.unitcell_vectors, t2.unitcell_vectors)
    assert eq(t1.topology.subset(ainds), t2.topology)


def test_no_topology():
    # We can make trajectories without a topology
    md.Trajectory(xyz=np.random.randn(10, 5, 3), topology=None)


def test_join():
    xyz = np.random.rand(10, 5, 3)
    # overlapping frames
    t1 = md.Trajectory(xyz=xyz[:5], topology=None)
    t2 = md.Trajectory(xyz=xyz[4:], topology=None)

    t3 = t1.join(t2, discard_overlapping_frames=True)
    t4 = t1.join(t2, discard_overlapping_frames=False)
    eq(t3.xyz, xyz)
    eq(len(t4.xyz), 11)
    eq(t4.xyz, np.vstack((xyz[:5], xyz[4:])))


def test_md_join(get_fn):
    fn = get_fn("traj.h5")
    t_ref = md.load(get_fn("frame0.h5"))[:20]
    loaded = md.load(fn, top=t_ref, stride=2)
    iterloaded = md.join(md.iterload(fn, top=t_ref, stride=2, chunk=6))
    eq(loaded.xyz, iterloaded.xyz)
    eq(loaded.time, iterloaded.time)
    eq(loaded.unitcell_angles, iterloaded.unitcell_angles)
    eq(loaded.unitcell_lengths, iterloaded.unitcell_lengths)


def test_stack_1(get_fn):
    t1 = md.load(get_fn("native.pdb"))
    t2 = t1.stack(t1)
    eq(t2.n_atoms, 2 * t1.n_atoms)
    eq(t2.topology._numAtoms, 2 * t1.n_atoms)
    eq(t1.xyz, t2.xyz[:, 0 : t1.n_atoms])
    eq(t1.xyz, t2.xyz[:, t1.n_atoms :])


def test_stack_2():
    t1 = md.Trajectory(xyz=np.random.rand(10, 5, 3), topology=None)
    t2 = md.Trajectory(xyz=np.random.rand(10, 6, 3), topology=None)
    t3 = t1.stack(t2)

    eq(t3.xyz[:, :5], t1.xyz)
    eq(t3.xyz[:, 5:], t2.xyz)
    eq(t3.n_atoms, 11)


def test_seek_read_mode(ref_traj, get_fn):
    # Test the seek/tell capacity of the different TrajectoryFile objects in
    # read mode. Basically, we just seek around the files and read different
    # segments, keeping track of our location manually and checking with both
    # tell() and by checking that the right coordinates are actually returned
    fobj = ref_traj.fobj
    fn = ref_traj.fn

    if ref_traj.fobj is md.formats.PDBTrajectoryFile:
        pytest.xfail("PDB Files don't support seeking")
    if ref_traj.fext == "xyz.gz":
        pytest.xfail("This is broken")
    if ref_traj.fext == "gro":
        pytest.xfail("This is broken")

    point = 0
    xyz = md.load(get_fn(fn), top=get_fn("native.pdb")).xyz
    length = len(xyz)
    kwargs = {}
    if fobj is md.formats.MDCRDTrajectoryFile:
        kwargs = {"n_atoms": 22}

    with fobj(get_fn(fn), **kwargs) as f:
        for i in range(100):
            r = np.random.rand()
            if r < 0.25:
                offset = np.random.randint(-5, 5)
                if 0 < point + offset < length:
                    point += offset
                    f.seek(offset, 1)
                else:
                    f.seek(0)
                    point = 0
            if r < 0.5:
                offset = np.random.randint(1, 10)
                if point + offset < length:
                    read = f.read(offset)
                    if fobj not in [
                        md.formats.BINPOSTrajectoryFile,
                        md.formats.LH5TrajectoryFile,
                        md.formats.XYZTrajectoryFile,
                    ]:
                        read = read[0]
                    readlength = len(read)
                    read = mdtraj.utils.in_units_of(read, f.distance_unit, "nanometers")
                    eq(xyz[point : point + offset], read)
                    point += readlength
            elif r < 0.75:
                offset = np.random.randint(low=-100, high=0)
                try:
                    f.seek(offset, 2)
                    point = length + offset
                except NotImplementedError:
                    # not all of the *TrajectoryFiles currently support
                    # seeking from the end, so we'll let this pass if they
                    # say that they dont implement this.
                    pass
            else:
                offset = np.random.randint(100)
                f.seek(offset, 0)
                point = offset

            eq(f.tell(), point)


def test_load_frame(ref_traj, get_fn):
    if ref_traj.fobj is md.formats.GroTrajectoryFile:
        pytest.xfail("Gro doesn't implement seek")
    trajectory = md.load(get_fn(ref_traj.fn), top=get_fn("native.pdb"))
    rand = np.random.randint(len(trajectory))
    frame = md.load_frame(get_fn(ref_traj.fn), index=rand, top=get_fn("native.pdb"))

    if ref_traj.fobj is md.formats.DTRTrajectoryFile:
        pytest.xfail("DTR doesn't load a single frame properly")
    eq(trajectory[rand].xyz, frame.xyz)
    eq(trajectory[rand].unitcell_vectors, frame.unitcell_vectors)
    if has_time_info(ref_traj.fext):
        eq(trajectory[rand].time, frame.time)


def test_load_frame_2eqq(get_fn):
    t1 = md.load(get_fn("2EQQ.pdb"))
    r = np.random.randint(len(t1))
    t2 = md.load_frame(get_fn("2EQQ.pdb"), r)
    eq(t1[r].xyz, t2.xyz)


def test_iterload(write_traj, get_fn):
    if write_traj.fext == "dtr":
        pytest.xfail("This is broken with dtr")
    t_ref = md.load(get_fn("frame0.h5"))[:20]

    if write_traj.fext in ("ncrst", "rst7"):
        pytest.skip("Only 1 frame per file format")

    t_ref.save(write_traj.fn)

    for stride in [1, 2, 3]:
        loaded = md.load(write_traj.fn, top=t_ref, stride=stride)
        iterloaded = functools.reduce(
            lambda a, b: a.join(b),
            md.iterload(write_traj.fn, top=t_ref, stride=stride, chunk=6),
        )
        eq(loaded.xyz, iterloaded.xyz)
        eq(loaded.time, iterloaded.time)
        eq(loaded.unitcell_angles, iterloaded.unitcell_angles)
        eq(loaded.unitcell_lengths, iterloaded.unitcell_lengths)


def test_iterload_skip(ref_traj, get_fn):
    if ref_traj.fobj is md.formats.PDBTrajectoryFile:
        pytest.xfail("PDB Iterloads an extra frame!!")
    if ref_traj.fobj is md.formats.GroTrajectoryFile:
        pytest.xfail("Not implemented for some reason")
    if ref_traj.fext in ("ncrst", "rst7"):
        pytest.skip("Only 1 frame per file format")

    top = md.load(get_fn("native.pdb"))
    t_ref = md.load(get_fn(ref_traj.fn), top=top)

    for cs in [0, 1, 11, 100]:
        for skip in [0, 1, 20, 101]:
            t = functools.reduce(
                lambda a, b: a.join(b),
                md.iterload(get_fn(ref_traj.fn), skip=skip, top=top, chunk=cs),
            )
            eq(t_ref.xyz[skip:], t.xyz)
            eq(t_ref.time[skip:], t.time)
            eq(t_ref.topology, t.topology)


def test_iterload_chunk_dcd(get_fn):
    # Makes sure that the actual chunk size yielded by iterload corresponds to the number of
    # frames specified when calling it (for dcd files).
    file = get_fn("alanine-dipeptide-explicit.dcd")
    top = get_fn("alanine-dipeptide-explicit.pdb")

    skip_frames = 3
    frames_chunk = 2

    full = md.load(file, top=top, stride=skip_frames)

    chunks = []
    for traj_chunk in md.iterload(
        file,
        top=top,
        stride=skip_frames,
        chunk=frames_chunk,
    ):
        chunks.append(traj_chunk)
    joined = md.join(chunks)
    assert len(full) == len(joined)
    assert eq(full.xyz, joined.xyz)


def test_save_load(write_traj, get_fn):
    # this cycles all the known formats you can save to, and then tries
    # to reload, using just a single-frame file.

    t_ref = md.load(get_fn("native.pdb"))
    t_ref.unitcell_vectors = np.array([[[1, 0, 0], [0, 1, 0], [0, 0, 1]]])

    t_ref.save(write_traj.fn)
    t = md.load(write_traj.fn, top=t_ref.topology)

    eq(t.xyz, t_ref.xyz)
    eq(t.time, t_ref.time)
    if t._have_unitcell:
        eq(t.unitcell_angles, t_ref.unitcell_angles)
        eq(t.unitcell_lengths, t_ref.unitcell_lengths)


def test_force_overwrite(write_traj, get_fn):
    if write_traj.fext == "dtr":
        pytest.xfail("This is broken with dtr")

    t_ref = md.load(get_fn("native2.pdb"), no_boxchk=True)
    open(write_traj.fn, "w").close()
    t_ref.save(write_traj.fn, force_overwrite=True)


def test_force_noverwrite(write_traj, get_fn):
    t_ref = md.load(get_fn("native2.pdb"), no_boxchk=True)
    open(write_traj.fn, "w").close()
    with pytest.raises(IOError):
        t_ref.save(write_traj.fn, force_overwrite=False)


def test_open_and_load(get_fn):
    # These aren't tested in test_length because they don't support length!
    files = ["frame0.mdcrd", "4waters.arc", "frame0.lammpstrj"]

    for file in files:
        if file.endswith(".mdcrd"):
            md.open(get_fn(file), n_atoms=22)
        else:
            md.open(get_fn(file))

        md.load(get_fn(file), top=get_fn("native.pdb"))


def test_length(get_fn):
<<<<<<< HEAD
    files = [
        "frame0.nc",
        "frame0.h5",
        "frame0.xtc",
        "frame0.trr",
        "frame0.dcd",
        "2EQQ.pdb",
        "frame0.binpos",
        "frame0.xyz",
        "frame0.tng",
    ]
=======
    files = ['frame0.nc', 'frame0.h5', 'frame0.xtc', 'frame0.trr',
             'frame0.dcd', '2EQQ.pdb',
             'frame0.binpos', 'frame0.xyz']
>>>>>>> 43d8194b
    if not on_win:
        files.append("frame0.lh5")

    for file in files:
        opened = md.open(get_fn(file))

        if "." + file.rsplit(".", 1)[-1] in mdtraj.core.trajectory._TOPOLOGY_EXTS:
            top = file
        else:
            top = "native.pdb"

        loaded = md.load(get_fn(file), top=get_fn(top))
        assert len(opened) == len(loaded)


def test_unitcell(write_traj, get_fn):
    # make sure that bogus unitcell vecotrs are not saved

    if write_traj.fext in ["rst7", "ncrst", "lammpstrj", "dtr"]:
        pytest.xfail(f"{write_traj.fext} seems to need unit vectors")

    top = md.load(get_fn("native.pdb")).restrict_atoms(range(5)).topology
    t = md.Trajectory(xyz=np.random.randn(100, 5, 3), topology=top)
    t.save(write_traj.fn)
    assert eq(md.load(write_traj.fn, top=top).unitcell_vectors, None)


def test_chunk0_iterload(get_fn):
    filename = "frame0.h5"

    trj0 = md.load(get_fn(filename))

    for trj in md.iterload(get_fn(filename), chunk=0):
        pass

    eq(trj0.n_frames, trj.n_frames)


def test_hashing(get_fn):
    frames = [
        frame
        for frame in md.iterload(
            get_fn("frame0.xtc"),
            chunk=1,
            top=get_fn("native.pdb"),
        )
    ]
    hashes = [hash(frame) for frame in frames]
    # check all frames have a unique hash value
    assert len(hashes) == len(set(hashes))

    # change topology and ensure hash changes too
    top = frames[0].topology
    top.add_bond(top.atom(0), top.atom(1))

    last_frame_hash = hash(frames[0])
    assert last_frame_hash != hashes[-1]

    # test that trajectories without unitcell data can be hashed
    t1 = md.load(get_fn("1bpi.pdb"))
    t2 = md.load(get_fn("1bpi.pdb"))
    assert hash(t1) == hash(t2)


def test_smooth(get_fn):
    from scipy.signal import butter, filtfilt, lfilter, lfilter_zi

    pad = 5
    order = 3
    b, a = butter(order, 2.0 / pad)
    zi = lfilter_zi(b, a)

    signal = np.sin(np.arange(100))
    padded = np.r_[signal[pad - 1 : 0 : -1], signal, signal[-1:-pad:-1]]

    z, _ = lfilter(b, a, padded, zi=zi * padded[0])
    z2, _ = lfilter(b, a, z, zi=zi * z[0])

    output = filtfilt(b, a, padded)
    test = np.loadtxt(get_fn("smooth.txt"))

    eq(output, test)


@pytest.mark.skip(reason="Broken, maybe only on Python 3.11")
def test_image_molecules(get_fn):
    # Load trajectory with periodic box
    t = md.load(
        get_fn("alanine-dipeptide-explicit.dcd"),
        top=get_fn("alanine-dipeptide-explicit.pdb"),
    )
    # Image to new trajectory
    t_new = t.image_molecules(inplace=False)
    # Test that t_new and t are not the same object (issue #1769)
    assert t_new.xyz is not t.xyz
    # Image inplace without making molecules whole
    t.image_molecules(inplace=True, make_whole=False)
    # Image inplace with making molecules whole
    t.image_molecules(inplace=True, make_whole=True)
    # Test coordinates in t are not corrupted to NaNs (issue #1813)
    assert np.any(np.isnan(t.xyz)) is False
    # Image with specified anchor molecules
    molecules = t.topology.find_molecules()
    anchor_molecules = molecules[0:3]
    t.image_molecules(inplace=True, anchor_molecules=anchor_molecules)


def test_load_pdb_no_standard_names(get_fn):
    # Minimal test. Standard_names=False will force load_pdb.py
    # to NOT replace any non-standard atom or residue names in the topology
    md.load(get_fn("native2.pdb"), standard_names=False, no_boxchk=True)
    md.load_pdb(get_fn("native2.pdb"), standard_names=False, no_boxchk=True)


def test_load_with_atom_indices(get_fn):
    t1 = md.load(get_fn("frame0.xtc"), top=get_fn("frame0.gro"), atom_indices=[5])
    t2 = md.load(get_fn("frame0.xtc"), top=get_fn("frame0.gro"))
    t2 = t2.atom_slice([5])
    eq(t1.xyz, t2.xyz)
    eq(t1.time, t2.time)


def test_load_with_frame(get_fn):
    t1 = md.load(get_fn("frame0.xtc"), top=get_fn("frame0.pdb"), frame=3)
    t2 = md.load(get_fn("frame0.xtc"), top=get_fn("frame0.pdb"))
    t2 = t2.slice([3])
    eq(t1.xyz, t2.xyz)
    eq(t1.time, t2.time)


def test_add_remove_atoms(get_fn):
    t = md.load(get_fn("aaqaa-wat.pdb"))
    top = t.topology
    old_atoms = list(top.atoms)[:]
    # Add an atom 'MW' at the end of each water molecule
    for r in list(top.residues)[::-1]:
        if r.name != "HOH":
            continue
        atoms = list(r.atoms)
        midx = atoms[-1].index + 1
        top.insert_atom("MW", None, r, index=midx)
    mwidx = [a.index for a in list(top.atoms) if a.name == "MW"]
    # Check to see whether the 'MW' atoms have the correct index
    assert mwidx == [183 + 4 * i for i in range(83)]
    # Now delete the atoms again
    for r in list(top.residues)[::-1]:
        if r.name != "HOH":
            continue
        atoms = list(r.atoms)
        top.delete_atom_by_index(atoms[-1].index)
    roundtrip_atoms = list(top.atoms)[:]
    # Ensure the atoms are the same after a round trip of adding / deleting
    assert old_atoms == roundtrip_atoms<|MERGE_RESOLUTION|>--- conflicted
+++ resolved
@@ -42,7 +42,6 @@
 
 TrajObj = namedtuple("TrajObj", ["fobj", "fext", "fn"])
 file_objs = [
-<<<<<<< HEAD
     (md.formats.NetCDFTrajectoryFile, "nc"),
     (md.formats.HDF5TrajectoryFile, "h5"),
     (md.formats.XTCTrajectoryFile, "xtc"),
@@ -54,32 +53,12 @@
     (md.formats.XYZTrajectoryFile, "xyz"),
     (md.formats.XYZTrajectoryFile, "xyz.gz"),
     (md.formats.LAMMPSTrajectoryFile, "lammpstrj"),
-    (md.formats.TNGTrajectoryFile, "tng"),
     (md.formats.LH5TrajectoryFile, "lh5"),
     (md.formats.PDBTrajectoryFile, "pdb"),
     (md.formats.PDBTrajectoryFile, "pdb.gz"),
     (md.formats.AmberNetCDFRestartFile, "ncrst"),
     (md.formats.AmberRestartFile, "rst7"),
     (md.formats.GroTrajectoryFile, "gro"),
-=======
-    (md.formats.NetCDFTrajectoryFile, 'nc'),
-    (md.formats.HDF5TrajectoryFile, 'h5'),
-    (md.formats.XTCTrajectoryFile, 'xtc'),
-    (md.formats.TRRTrajectoryFile, 'trr'),
-    (md.formats.DCDTrajectoryFile, 'dcd'),
-    (md.formats.MDCRDTrajectoryFile, 'mdcrd'),
-    (md.formats.BINPOSTrajectoryFile, 'binpos'),
-    (md.formats.DTRTrajectoryFile, 'dtr'),
-    (md.formats.XYZTrajectoryFile, 'xyz'),
-    (md.formats.XYZTrajectoryFile, 'xyz.gz'),
-    (md.formats.LAMMPSTrajectoryFile, 'lammpstrj'),
-    (md.formats.LH5TrajectoryFile, 'lh5'),
-    (md.formats.PDBTrajectoryFile, 'pdb'),
-    (md.formats.PDBTrajectoryFile, 'pdb.gz'),
-    (md.formats.AmberNetCDFRestartFile, 'ncrst'),
-    (md.formats.AmberRestartFile, 'rst7'),
-    (md.formats.GroTrajectoryFile, 'gro')
->>>>>>> 43d8194b
 ]
 
 
@@ -695,7 +674,6 @@
 
 
 def test_length(get_fn):
-<<<<<<< HEAD
     files = [
         "frame0.nc",
         "frame0.h5",
@@ -705,13 +683,7 @@
         "2EQQ.pdb",
         "frame0.binpos",
         "frame0.xyz",
-        "frame0.tng",
     ]
-=======
-    files = ['frame0.nc', 'frame0.h5', 'frame0.xtc', 'frame0.trr',
-             'frame0.dcd', '2EQQ.pdb',
-             'frame0.binpos', 'frame0.xyz']
->>>>>>> 43d8194b
     if not on_win:
         files.append("frame0.lh5")
 
