--- conflicted
+++ resolved
@@ -54,14 +54,9 @@
     - name: Run tests
       if: always()
       run: |
-<<<<<<< HEAD
-        pytest --durations=10 tests/
-
+        pytest -n logical --durations=10 tests/ -r fE
   lint:
     runs-on: ubuntu-latest
     steps:
     - uses: actions/checkout@v3
-    - uses: chartboost/ruff-action@v1
-=======
-        pytest -n logical --durations=10 tests/ -r fE
->>>>>>> bf857af4
+    - uses: chartboost/ruff-action@v1