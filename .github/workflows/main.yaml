name: CI
on:
  push:
    branches:
      - master
      - main
  pull_request:
    branches:
      - master
      - main
  schedule:
    - cron: "0 0 * * *"
  workflow_dispatch:

defaults:
  run:
    shell: bash -l {0}

jobs:
  test:
    runs-on: ${{ matrix.os }}
    strategy:
      fail-fast: false

      matrix:
        os:
          - macOS-latest
          - ubuntu-latest
        python-version:
          - "3.10"
          - "3.11"
<<<<<<< HEAD

=======
          - "3.12"
  
>>>>>>> 2f72e42e
    steps:
    - uses: actions/checkout@v4

    - name: Set up conda environment
      uses: mamba-org/setup-micromamba@v1
      with:
        environment-file: devtools/conda-envs/test.yaml
        create-args: >-
          python=${{ matrix.python-version }}

    - name: Install package
      run: |
        python -m pip install .

    - name: Environment Information
      run: |
        conda info
        conda list

    - name: Run tests
      if: always()
      run: |
        pytest -n auto --durations=10 tests/<|MERGE_RESOLUTION|>--- conflicted
+++ resolved
@@ -29,12 +29,8 @@
         python-version:
           - "3.10"
           - "3.11"
-<<<<<<< HEAD
-
-=======
           - "3.12"
   
->>>>>>> 2f72e42e
     steps:
     - uses: actions/checkout@v4
 
