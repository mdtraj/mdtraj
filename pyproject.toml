[build-system]
requires = [
    "setuptools",
    "versioneer[toml]",
    "wheel",
<<<<<<< HEAD
    # provides the oldest numpy version with wheels on PyPI
    "oldest-supported-numpy",
    "Cython~=0.29.36",
]

[tool.ruff]
select = [
    "W605",  # invalid-escape-sequence
]
=======
    "numpy~=1.25",
    "Cython>=3.0.0",
]

[tool.versioneer]
VCS = "git"
style = "pep440"
versionfile_source = "mdtraj/_version.py"
versionfile_build = "mdtraj/_version.py"
tag_prefix = ""

[tool.ruff]
line-length=119

[tool.ruff.lint]
select = [
    "F",
    "I",
    "E",
    "W",
    "UP",
    "NPY",
]

[tool.ruff.lint.per-file-ignores]
# Would really, really like to get rid of F403, though F401 is okay
"__init__.py" = ["F401", "F403"]
"tests/test_*.py" = ["NPY002"]
"mdtraj/geometry/__init__.py" = ["F403", "F405"]
"mdtraj/core/trajectory.py" = ["F401"]
"mdtraj/utils/unit/**" = ["F403", "F405"]
>>>>>>> bf857af4
<|MERGE_RESOLUTION|>--- conflicted
+++ resolved
@@ -3,17 +3,6 @@
     "setuptools",
     "versioneer[toml]",
     "wheel",
-<<<<<<< HEAD
-    # provides the oldest numpy version with wheels on PyPI
-    "oldest-supported-numpy",
-    "Cython~=0.29.36",
-]
-
-[tool.ruff]
-select = [
-    "W605",  # invalid-escape-sequence
-]
-=======
     "numpy~=1.25",
     "Cython>=3.0.0",
 ]
@@ -27,6 +16,9 @@
 
 [tool.ruff]
 line-length=119
+select = [
+    "W605",  # invalid-escape-sequence
+]
 
 [tool.ruff.lint]
 select = [
@@ -44,5 +36,4 @@
 "tests/test_*.py" = ["NPY002"]
 "mdtraj/geometry/__init__.py" = ["F403", "F405"]
 "mdtraj/core/trajectory.py" = ["F401"]
-"mdtraj/utils/unit/**" = ["F403", "F405"]
->>>>>>> bf857af4
+"mdtraj/utils/unit/**" = ["F403", "F405"]