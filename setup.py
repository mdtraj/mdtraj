"""MDTraj: A modern, open library for the analysis of molecular dynamics trajectories

MDTraj is a python library that allows users to manipulate molecular dynamics
(MD) trajectories and perform a variety of analyses, including fast RMSD,
solvent accessible surface area, hydrogen bonding, etc. A highlight of MDTraj
is the wide variety of molecular dynamics trajectory file formats which are
supported, including RCSB pdb, GROMACS xtc, tng, and trr, CHARMM / NAMD dcd, AMBER
binpos, AMBER NetCDF, AMBER mdcrd, TINKER arc and MDTraj HDF5.
"""
from __future__ import print_function, absolute_import

import sys
from glob import glob

DOCLINES = __doc__.split("\n")

from setuptools import setup, Extension, find_packages

sys.path.insert(0, '.')
from basesetup import (write_version_py, build_ext,
                       StaticLibrary, CompilerDetection, parse_setuppy_commands)

try:
    # add an optional --disable-openmp to disable OpenMP support
    sys.argv.remove('--disable-openmp')
    disable_openmp = True
except ValueError:
    disable_openmp = False


##########################
<<<<<<< HEAD
VERSION = "1.9.8.dev0+lim"  # please keep this in-sync with default.nix
=======
VERSION = "1.9.10.dev0"
>>>>>>> 65983c52
ISRELEASED = False
__version__ = VERSION
##########################


CLASSIFIERS = """\
Development Status :: 5 - Production/Stable
Intended Audience :: Science/Research
Intended Audience :: Developers
License :: OSI Approved :: GNU Lesser General Public License v2 or later (LGPLv2+)
Programming Language :: C
Programming Language :: Python
Programming Language :: Python :: 3
Topic :: Scientific/Engineering :: Bio-Informatics
Topic :: Scientific/Engineering :: Chemistry
Operating System :: Microsoft :: Windows
Operating System :: POSIX
Operating System :: Unix
Operating System :: MacOS
"""

# Global info about compiler
compiler = CompilerDetection(disable_openmp)
compiler.initialize()

extra_cpp_libraries = []

if sys.platform == 'win32':
    extra_cpp_libraries.append('Ws2_32')
    # For determining if a path is relative (for dtr)
    extra_cpp_libraries.append('Shlwapi')


################################################################################
# Declaration of the compiled extension modules (cython + c)
################################################################################

def format_extensions():
    compiler_args = compiler.compiler_args_warn

    xtc = Extension('mdtraj.formats.xtc',
                    sources=['mdtraj/formats/xtc/src/xdrfile.c',
                             'mdtraj/formats/xtc/src/xdr_seek.c',
                             'mdtraj/formats/xtc/src/xdrfile_xtc.c',
                             'mdtraj/formats/xtc/xtc.pyx',
                             ],
                    include_dirs=['mdtraj/formats/xtc/include/',
                                  'mdtraj/formats/xtc/'],
                    extra_compile_args=compiler_args)

    trr = Extension('mdtraj.formats.trr',
                    sources=['mdtraj/formats/xtc/src/xdrfile.c',
                             'mdtraj/formats/xtc/src/xdr_seek.c',
                             'mdtraj/formats/xtc/src/xdrfile_trr.c',
                             'mdtraj/formats/xtc/trr.pyx'],
                    include_dirs=['mdtraj/formats/xtc/include/',
                                  'mdtraj/formats/xtc/'],
                    extra_compile_args=compiler_args)

    zlib_include_dirs = []
    zlib_library_dirs = []
    if sys.platform == 'win32':
        # Conda puts the zlib headers in ./Library/... on windows
        # If you're not using conda, good luck!
        zlib_include_dirs += ["{}/Library/include".format(sys.prefix)]
        zlib_library_dirs += ["{}/Library/lib".format(sys.prefix)]
    else:
        # On linux (and mac(?)) these paths should work for a standard
        # install of python+zlib or a conda install of python+zlib
        zlib_include_dirs += ["{}/include".format(sys.prefix)]
        zlib_library_dirs += ["{}/lib".format(sys.prefix)]

    tng = Extension('mdtraj.formats.tng',
                    sources=glob('mdtraj/formats/tng/src/compression/*.c') +
                                ['mdtraj/formats/tng/src/lib/tng_io.c',
                                 'mdtraj/formats/tng/src/lib/md5.c',
                                 'mdtraj/formats/tng/tng.pyx'],
                    include_dirs=['mdtraj/formats/tng/include']
                                 + zlib_include_dirs,
                    define_macros=[('USE_ZLIB', 1)],
                    library_dirs=zlib_library_dirs,
                    libraries=['z'],
                    )

    dcd = Extension('mdtraj.formats.dcd',
                    sources=['mdtraj/formats/dcd/src/dcdplugin.c',
                             'mdtraj/formats/dcd/dcd.pyx'],
                    include_dirs=["mdtraj/formats/dcd/include/",
                                  'mdtraj/formats/dcd/'],
                    extra_compile_args=compiler_args)

    binpos = Extension('mdtraj.formats.binpos',
                       sources=['mdtraj/formats/binpos/src/binposplugin.c',
                                'mdtraj/formats/binpos/binpos.pyx'],
                       include_dirs=['mdtraj/formats/binpos/include/',
                                     'mdtraj/formats/binpos/'],
                       extra_compile_args=compiler_args)

    dtr = Extension('mdtraj.formats.dtr',
                    sources=['mdtraj/formats/dtr/src/dtrplugin.cxx',
                             'mdtraj/formats/dtr/dtr.pyx'],
                    include_dirs=['mdtraj/formats/dtr/include/',
                                  'mdtraj/formats/dtr/'],
                    define_macros=[('DESRES_READ_TIMESTEP2', 1)],
                    language='c++',
                    extra_compile_args=compiler_args,
                    libraries=extra_cpp_libraries)

    return [xtc, trr, tng, dcd, binpos, dtr]


def rmsd_extensions():
    compiler_args = (compiler.compiler_args_openmp + compiler.compiler_args_sse2 +
                     compiler.compiler_args_sse3 + compiler.compiler_args_opt +
                     compiler.compiler_args_warn)
    compiler_libraries = compiler.compiler_libraries_openmp
    define_macros = [("__NO_INTRINSICS",1)] if compiler.disable_intrinsics else None

    libtheobald = StaticLibrary(
        'mdtraj.core.lib.libtheobald',
        sources=[
            'mdtraj/rmsd/src/theobald_rmsd.cpp',
            'mdtraj/rmsd/src/center.cpp'],
        include_dirs=[
            'mdtraj/rmsd/include'],
        export_include=['mdtraj/rmsd/include/theobald_rmsd.h',
                        'mdtraj/rmsd/include/center.h'],
        language="c++",
        # don't enable OpenMP
        extra_compile_args=(compiler.compiler_args_sse2 +
                            compiler.compiler_args_sse3 +
                            compiler.compiler_args_opt))

    rmsd = Extension('mdtraj._rmsd',
                     sources=[
                         'mdtraj/rmsd/src/theobald_rmsd.cpp',
                         'mdtraj/rmsd/src/rotation.cpp',
                         'mdtraj/rmsd/src/center.cpp',
                         'mdtraj/rmsd/_rmsd.pyx'],
                     include_dirs=['mdtraj/rmsd/include'],
                     define_macros=define_macros,
                     extra_compile_args=compiler_args,
                     libraries=compiler_libraries,
                     language="c++")

    lprmsd = Extension('mdtraj._lprmsd',
                       sources=[
                           'mdtraj/rmsd/src/theobald_rmsd.cpp',
                           'mdtraj/rmsd/src/rotation.cpp',
                           'mdtraj/rmsd/src/center.cpp',
                           'mdtraj/rmsd/src/fancy_index.cpp',
                           'mdtraj/rmsd/src/Munkres.cpp',
                           'mdtraj/rmsd/src/euclidean_permutation.cpp',
                           'mdtraj/rmsd/_lprmsd.pyx'],
                       language='c++',
                       define_macros=define_macros,
                       include_dirs=['mdtraj/rmsd/include'],
                       extra_compile_args=compiler_args,
                       libraries=compiler_libraries + extra_cpp_libraries)
    return rmsd, lprmsd, libtheobald


def geometry_extensions():
    compiler.initialize()
    compiler_args = (
        compiler.compiler_args_openmp +
        compiler.compiler_args_sse2 + compiler.compiler_args_sse3 +
        compiler.compiler_args_opt + compiler.compiler_args_warn)
    define_macros = [("__NO_INTRINSICS",1)] if compiler.disable_intrinsics else None
    compiler_libraries = compiler.compiler_libraries_openmp + extra_cpp_libraries

    return [
        Extension('mdtraj.geometry._geometry',
            sources=['mdtraj/geometry/src/sasa.cpp',
                     'mdtraj/geometry/src/dssp.cpp',
                     'mdtraj/geometry/src/geometry.cpp',
                     'mdtraj/geometry/src/_geometry.pyx',],
            include_dirs=['mdtraj/geometry/include',
                          'mdtraj/geometry/src/kernels'],
            depends=['mdtraj/geometry/src/kernels/anglekernels.h',
                     'mdtraj/geometry/src/kernels/dihedralkernels.h',
                     'mdtraj/geometry/src/kernels/distancekernels.h'],
            define_macros=define_macros,
            extra_compile_args=compiler_args,
            libraries=compiler_libraries,
            language='c++'),
        Extension('mdtraj.geometry.drid',
            sources=["mdtraj/geometry/drid.pyx",
                     "mdtraj/geometry/src/dridkernels.cpp",
                     "mdtraj/geometry/src/moments.cpp"],
            include_dirs=["mdtraj/geometry/include"],
            define_macros=define_macros,
            extra_compile_args=compiler_args,
            libraries=compiler_libraries,
            language='c++'),
        Extension('mdtraj.geometry.neighbors',
            sources=["mdtraj/geometry/neighbors.pyx",
                     "mdtraj/geometry/src/neighbors.cpp"],
            include_dirs=["mdtraj/geometry/include",],
            define_macros=define_macros,
            extra_compile_args=compiler_args,
            libraries=compiler_libraries,
            language='c++'),
        Extension('mdtraj.geometry.neighborlist',
            sources=["mdtraj/geometry/neighborlist.pyx",
                     "mdtraj/geometry/src/neighborlist.cpp"],
            include_dirs=["mdtraj/geometry/include",],
            define_macros=define_macros,
            extra_compile_args=compiler_args,
            libraries=compiler_libraries,
            language='c++'),
        ]


write_version_py(VERSION, ISRELEASED, 'mdtraj/version.py')

metadata = \
    dict(name='mdtraj',
      author='Robert McGibbon',
      author_email='rmcgibbo@gmail.com',
      description=DOCLINES[0],
      long_description="\n".join(DOCLINES[2:]),
      version=__version__,
      license='LGPLv2.1+',
      url='http://mdtraj.org',
      download_url = "https://github.com/rmcgibbo/mdtraj/releases/latest",
      platforms=['Linux', 'Mac OS-X', 'Unix', 'Windows'],
      classifiers=CLASSIFIERS.splitlines(),
      packages=find_packages(),
      cmdclass={'build_ext': build_ext},
      install_requires=['numpy>=1.6',
                        'scipy',
                        'astunparse',
                        'pyparsing',
                        ],
      package_data={'mdtraj.formats.pdb': ['data/*'], },
      zip_safe=False,
      entry_points={'console_scripts':
          ['mdconvert = mdtraj.scripts.mdconvert:entry_point',
           'mdinspect = mdtraj.scripts.mdinspect:entry_point']},
)


if __name__ == '__main__':
    # Don't use numpy if we are just - non-build actions are required to succeed
    # without NumPy for example when pip is used to install Scipy when
    # NumPy is not yet present in the system.
    run_build = parse_setuppy_commands()
    if run_build:
        extensions = format_extensions()
        extensions.extend(rmsd_extensions())
        extensions.extend(geometry_extensions())

        # most extensions use numpy, add headers for it.
        try:
            import Cython as _c
            from Cython.Build import cythonize
            if _c.__version__ < '0.29':
                raise ImportError("Too old")
        except ImportError as e:
            print('mdtrajs setup depends on Cython (>=0.29). Install it prior invoking setup.py')
            print(e)
            sys.exit(1)
        try:
            import numpy as np
        except ImportError:
            print('mdtrajs setup depends on NumPy. Install it prior invoking setup.py')
            sys.exit(1)

        for e in extensions:
            e.include_dirs.append(np.get_include())
        metadata['ext_modules'] = cythonize(
            extensions,
            language_level=sys.version_info[0],
            force=True,
        )

    setup(**metadata)<|MERGE_RESOLUTION|>--- conflicted
+++ resolved
@@ -29,11 +29,7 @@
 
 
 ##########################
-<<<<<<< HEAD
-VERSION = "1.9.8.dev0+lim"  # please keep this in-sync with default.nix
-=======
-VERSION = "1.9.10.dev0"
->>>>>>> 65983c52
+VERSION = "1.9.10.dev0+lim"  # please keep this in-sync with default.nix
 ISRELEASED = False
 __version__ = VERSION
 ##########################
