"""MDTraj: a python library for loading, saving, and manipulating molecular dynamics trajectories.

MDTraj provides an easy to use python interface for manipulating MD trajectories.
It supports the reading and writing of molecular dynamics trajectories
in a variety of formats, including full support for PDB, DCD, XTC, TRR, binpos,
AMBER NetCDF, AMBER mdcrd and MDTraj HDF5. The package also provides a command line script
for converting trajectories between supported formats.
"""

from __future__ import print_function
DOCLINES = __doc__.split("\n")

import os
import sys
import shutil
import tempfile
import subprocess
from distutils.ccompiler import new_compiler
try:
    from setuptools import setup, Extension
except ImportError:
    from distutils.core import setup, Extension

try:
    import numpy
except ImportError:
    print('Building and running mdtraj requires numpy', file=sys.stderr)
    sys.exit(1)

try:
    import Cython
    if Cython.__version__ < '0.18':
        raise ImportError
    from Cython.Distutils import build_ext
    setup_kwargs = {'cmdclass': {'build_ext': build_ext}}
except ImportError:
    print('Building from source requires cython >= 0.18', file=sys.stderr)
    exit(1)

try:
    sys.argv.remove('--no-install-deps')
    no_install_deps = True
except ValueError:
    no_install_deps = False

if 'setuptools' in sys.modules:
    setup_kwargs['zip_safe'] = False
    if not no_install_deps:
        setup_kwargs['install_requires'] = ['pandas>=0.9.0']
    setup_kwargs['entry_points'] = {'console_scripts':
              ['mdconvert = mdtraj.scripts.mdconvert:entry_point',
               'mdinspect = mdtraj.scripts.mdinspect:entry_point']}
else:
    setup_kwargs['scripts'] = ['scripts/mdconvert.py', 'scripts/mdinspect.py']


##########################
VERSION = "0.7.0"
ISRELEASED = False
__version__ = VERSION
##########################


CLASSIFIERS = """\
Development Status :: 3 - Alpha
Intended Audience :: Science/Research
Intended Audience :: Developers
License :: OSI Approved :: GNU Lesser General Public License v2 or later (LGPLv2+)
Programming Language :: C
Programming Language :: Python
Programming Language :: Python :: 3
Topic :: Scientific/Engineering :: Bio-Informatics
Topic :: Scientific/Engineering :: Chemistry
Operating System :: Microsoft :: Windows
Operating System :: POSIX
Operating System :: Unix
Operating System :: MacOS
"""

def find_packages():
    """Find all of mdtraj's python packages.
    Adapted from IPython's setupbase.py. Copyright IPython
    contributors, licensed under the BSD license.
    """
    packages = ['mdtraj.scripts']
    for dir,subdirs,files in os.walk('MDTraj'):
        package = dir.replace(os.path.sep, '.')
        if '__init__.py' not in files:
            # not a package
            continue
        packages.append(package.replace('MDTraj', 'mdtraj'))
    return packages


################################################################################
# Writing version control information to the module
################################################################################

def git_version():
    # Return the git revision as a string
    # copied from numpy setup.py
    def _minimal_ext_cmd(cmd):
        # construct minimal environment
        env = {}
        for k in ['SYSTEMROOT', 'PATH']:
            v = os.environ.get(k)
            if v is not None:
                env[k] = v
        # LANGUAGE is used on win32
        env['LANGUAGE'] = 'C'
        env['LANG'] = 'C'
        env['LC_ALL'] = 'C'
        out = subprocess.Popen(
            cmd, stdout=subprocess.PIPE, env=env).communicate()[0]
        return out

    try:
        out = _minimal_ext_cmd(['git', 'rev-parse', 'HEAD'])
        GIT_REVISION = out.strip().decode('ascii')
    except OSError:
        GIT_REVISION = 'Unknown'

    return GIT_REVISION


def write_version_py(filename='MDTraj/version.py'):
    cnt = """
# THIS FILE IS GENERATED FROM MDTRAJ SETUP.PY
short_version = '%(version)s'
version = '%(version)s'
full_version = '%(full_version)s'
git_revision = '%(git_revision)s'
release = %(isrelease)s

if not release:
    version = full_version
"""
    # Adding the git rev number needs to be done inside write_version_py(),
    # otherwise the import of numpy.version messes up the build under Python 3.
    FULLVERSION = VERSION
    if os.path.exists('.git'):
        GIT_REVISION = git_version()
    else:
        GIT_REVISION = 'Unknown'

    if not ISRELEASED:
        FULLVERSION += '.dev-' + GIT_REVISION[:7]

    a = open(filename, 'w')
    try:
        a.write(cnt % {'version': VERSION,
                       'full_version': FULLVERSION,
                       'git_revision': GIT_REVISION,
                       'isrelease': str(ISRELEASED)})
    finally:
        a.close()

################################################################################
# Detection of compiler capabilities
################################################################################

def hasfunction(cc, funcname, include=None, extra_postargs=None):
    # From http://stackoverflow.com/questions/
    #            7018879/disabling-output-when-compiling-with-distutils
    tmpdir = tempfile.mkdtemp(prefix='hasfunction-')
    devnull = oldstderr = None
    try:
        try:
            fname = os.path.join(tmpdir, 'funcname.c')
            f = open(fname, 'w')
            if include is not None:
                f.write('#include %s\n' % include)
            f.write('int main(void) {\n')
            f.write('    %s;\n' % funcname)
            f.write('}\n')
            f.close()
            devnull = open(os.devnull, 'w')
            oldstderr = os.dup(sys.stderr.fileno())
            os.dup2(devnull.fileno(), sys.stderr.fileno())
            objects = cc.compile([fname], output_dir=tmpdir,
                                 extra_postargs=extra_postargs)
            cc.link_executable(objects, os.path.join(tmpdir, 'a.out'))
        except Exception as e:
            return False
        return True
    finally:
        if oldstderr is not None:
            os.dup2(oldstderr, sys.stderr.fileno())
        if devnull is not None:
            devnull.close()
        shutil.rmtree(tmpdir)


def detect_openmp():
    "Does this compiler support OpenMP parallelization?"
    compiler = new_compiler()
    print('Attempting to autodetect OpenMP support...', end=' ')
    hasopenmp = hasfunction(compiler, 'omp_get_num_threads()')
    needs_gomp = hasopenmp
    if not hasopenmp:
        compiler.add_library('gomp')
        hasopenmp = hasfunction(compiler, 'omp_get_num_threads()')
        needs_gomp = hasopenmp
    print
    if hasopenmp:
        print('Compiler supports OpenMP')
    else:
        print('Did not detect OpenMP support; parallel RMSD disabled')
    return hasopenmp, needs_gomp


def detect_sse3():
    "Does this compiler support SSE3 intrinsics?"
    compiler = new_compiler()
    return hasfunction(compiler, '__m128 v; _mm_hadd_ps(v,v)',
                       include='<pmmintrin.h>',
                       extra_postargs=['-msse3'])

def detect_sse41():
    "Does this compiler support SSE4.1 intrinsics?"
    compiler = new_compiler()
    return hasfunction(compiler, '__m128 v; _mm_round_ps(v,0x00)',
                       include='<smmintrin.h>',
                       extra_postargs=['-msse4'])

################################################################################
# Declaration of the compiled extension modules (cython + c)
################################################################################


<<<<<<< HEAD
xtc = Extension('mdtraj.formats.xtc',
                sources=['MDTraj/formats/xtc/src/xdrfile.c',
                         'MDTraj/formats/xtc/src/xdrfile_xtc.c',
                         'MDTraj/formats/xtc/xtc.' + cython_extension],
                include_dirs=['MDTraj/formats/xtc/include/',
                              'MDTraj/formats/xtc/', numpy.get_include()])

trr = Extension('mdtraj.formats.trr',
                sources=['MDTraj/formats/xtc/src/xdrfile.c',
                         'MDTraj/formats/xtc/src/xdrfile_trr.c',
                         'MDTraj/formats/xtc/trr.' + cython_extension],
                include_dirs=['MDTraj/formats/xtc/include/',
                              'MDTraj/formats/xtc/', numpy.get_include()])

dcd = Extension('mdtraj.formats.dcd',
                sources=['MDTraj/formats/dcd/src/dcdplugin.c',
                         'MDTraj/formats/dcd/dcd.' + cython_extension],
                include_dirs=["MDTraj/formats/dcd/include/",
                              'MDTraj/formats/dcd/', numpy.get_include()])

binpos = Extension('mdtraj.formats.binpos',
                   sources=['MDTraj/formats/binpos/src/binposplugin.c',
                            'MDTraj/formats/binpos/binpos.' + cython_extension],
                   include_dirs=['MDTraj/formats/binpos/include/',
                                 'MDTraj/formats/binpos/', numpy.get_include()])
=======
xtc = Extension('mdtraj.xtc',
                sources=['MDTraj/xtc/src/xdrfile.c',
                         'MDTraj/xtc/src/xdrfile_xtc.c',
                         'MDTraj/xtc/xtc.pyx'],
                include_dirs=['MDTraj/xtc/include/',
                              'MDTraj/xtc/', numpy.get_include()])

trr = Extension('mdtraj.trr',
                sources=['MDTraj/xtc/src/xdrfile.c',
                         'MDTraj/xtc/src/xdrfile_trr.c',
                         'MDTraj/xtc/trr.pyx'],
                include_dirs=['MDTraj/xtc/include/',
                              'MDTraj/xtc/', numpy.get_include()])

dcd = Extension('mdtraj.dcd',
                sources=['MDTraj/dcd/src/dcdplugin.c',
                         'MDTraj/dcd/dcd.pyx'],
                #libraries=['m'],
                include_dirs=["MDTraj/dcd/include/",
                              'MDTraj/dcd/', numpy.get_include()])

binpos = Extension('mdtraj.binpos',
                   sources=['MDTraj/binpos/src/binposplugin.c',
                            'MDTraj/binpos/binpos.pyx'],
                   include_dirs=['MDTraj/binpos/include/',
                                 'MDTraj/binpos/', numpy.get_include()])
>>>>>>> cd4d01c8


def rmsd_extension():
    openmp_enabled, needs_gomp = detect_openmp()
    compiler_args = ['-msse2' if not detect_sse3() else '-mssse3',
                     '-O3', '-funroll-loops']
    if new_compiler().compiler_type == 'msvc':
        compiler_args.append('/arch:SSE2')

    if openmp_enabled:
        compiler_args.append('-fopenmp')
    compiler_libraries = ['gomp'] if needs_gomp else []
    #compiler_defs = [('USE_OPENMP', None)] if openmp_enabled else []

    rmsd = Extension('mdtraj._rmsd',
                     sources=[
                         'MDTraj/rmsd/src/theobald_rmsd.c',
                         'MDTraj/rmsd/src/rotation.c',
                         'MDTraj/rmsd/src/center.c',
                         'MDTraj/rmsd/_rmsd.pyx'],
                     include_dirs=[
                         'MDTraj/rmsd/include', numpy.get_include()],
                     extra_compile_args=compiler_args,
                     #define_macros=compiler_defs,
                     libraries=compiler_libraries)
    return rmsd


def geometry():
    if not detect_sse3():
        return None

    extra_compile_args = ['-mssse3']
    define_macros = []
    if detect_sse41():
        define_macros.append(('__SSE4__', 1))
        define_macros.append(('__SSE4_1__', 1))
        extra_compile_args.append('-msse4')

    return Extension('mdtraj.geometry._geometry',
                     sources=['MDTraj/geometry/src/geometry.c',
                              'MDTraj/geometry/src/sasa.c',
                              'MDTraj/geometry/src/_geometry.pyx'],
                     include_dirs=['MDTraj/geometry/include', numpy.get_include()],
                     define_macros=define_macros,
                     extra_compile_args=extra_compile_args)

extensions = [xtc, trr, dcd, binpos, rmsd_extension()]
ext = geometry()
if ext is not None:
    extensions.append(ext)

write_version_py()
setup(name='mdtraj',
      author='Robert McGibbon',
      author_email='rmcgibbo@gmail.com',
      description=DOCLINES[0],
      long_description="\n".join(DOCLINES[2:]),
      version=__version__,
      license='LGPLv2.1+',
      url='http://rmcgibbo.github.io/mdtraj',
      platforms=['Linux', 'Mac OS-X', 'Unix', 'Windows'],
      classifiers=CLASSIFIERS.splitlines(),
      packages=find_packages(),
      package_dir={'mdtraj': 'MDTraj', 'mdtraj.scripts': 'scripts'},
      ext_modules=extensions,
      package_data={'mdtraj.formats.pdb': ['data/*'],
                    'mdtraj.testing': ['reference/*']},
      **setup_kwargs)<|MERGE_RESOLUTION|>--- conflicted
+++ resolved
@@ -228,60 +228,31 @@
 ################################################################################
 
 
-<<<<<<< HEAD
 xtc = Extension('mdtraj.formats.xtc',
                 sources=['MDTraj/formats/xtc/src/xdrfile.c',
                          'MDTraj/formats/xtc/src/xdrfile_xtc.c',
-                         'MDTraj/formats/xtc/xtc.' + cython_extension],
+                         'MDTraj/formats/xtc/xtc.pyx],
                 include_dirs=['MDTraj/formats/xtc/include/',
                               'MDTraj/formats/xtc/', numpy.get_include()])
 
 trr = Extension('mdtraj.formats.trr',
                 sources=['MDTraj/formats/xtc/src/xdrfile.c',
                          'MDTraj/formats/xtc/src/xdrfile_trr.c',
-                         'MDTraj/formats/xtc/trr.' + cython_extension],
+                         'MDTraj/formats/xtc/trr.pyx'],
                 include_dirs=['MDTraj/formats/xtc/include/',
                               'MDTraj/formats/xtc/', numpy.get_include()])
 
 dcd = Extension('mdtraj.formats.dcd',
                 sources=['MDTraj/formats/dcd/src/dcdplugin.c',
-                         'MDTraj/formats/dcd/dcd.' + cython_extension],
+                         'MDTraj/formats/dcd/dcd.pyx'],
                 include_dirs=["MDTraj/formats/dcd/include/",
                               'MDTraj/formats/dcd/', numpy.get_include()])
 
 binpos = Extension('mdtraj.formats.binpos',
                    sources=['MDTraj/formats/binpos/src/binposplugin.c',
-                            'MDTraj/formats/binpos/binpos.' + cython_extension],
+                            'MDTraj/formats/binpos/binpos.pyx'],
                    include_dirs=['MDTraj/formats/binpos/include/',
                                  'MDTraj/formats/binpos/', numpy.get_include()])
-=======
-xtc = Extension('mdtraj.xtc',
-                sources=['MDTraj/xtc/src/xdrfile.c',
-                         'MDTraj/xtc/src/xdrfile_xtc.c',
-                         'MDTraj/xtc/xtc.pyx'],
-                include_dirs=['MDTraj/xtc/include/',
-                              'MDTraj/xtc/', numpy.get_include()])
-
-trr = Extension('mdtraj.trr',
-                sources=['MDTraj/xtc/src/xdrfile.c',
-                         'MDTraj/xtc/src/xdrfile_trr.c',
-                         'MDTraj/xtc/trr.pyx'],
-                include_dirs=['MDTraj/xtc/include/',
-                              'MDTraj/xtc/', numpy.get_include()])
-
-dcd = Extension('mdtraj.dcd',
-                sources=['MDTraj/dcd/src/dcdplugin.c',
-                         'MDTraj/dcd/dcd.pyx'],
-                #libraries=['m'],
-                include_dirs=["MDTraj/dcd/include/",
-                              'MDTraj/dcd/', numpy.get_include()])
-
-binpos = Extension('mdtraj.binpos',
-                   sources=['MDTraj/binpos/src/binposplugin.c',
-                            'MDTraj/binpos/binpos.pyx'],
-                   include_dirs=['MDTraj/binpos/include/',
-                                 'MDTraj/binpos/', numpy.get_include()])
->>>>>>> cd4d01c8
 
 
 def rmsd_extension():
