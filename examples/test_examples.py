"""
Execute each notebook as a test, reporting an error if any cell throws an exception.
Adapted from https://gist.github.com/minrk/2620876.
"""

import os
import socket
<<<<<<< HEAD
import sys
from distutils.spawn import find_executable as _find_executable
=======
import shutil
>>>>>>> 2f72e42e

import pytest

try:
    import nbformat
    from jupyter_client import KernelManager
except:
    pytest.skip("Skipping no nbformat/jupyter", allow_module_level=True)

from queue import Empty

FLAKEY_LIST = ["centroids.ipynb", "native-contact.ipynb", "hbonds.ipynb"]
SPARTA_PLUS = ["sparta+", "SPARTA+", "SPARTA+.linux"]
TIMEOUT = 60  # seconds

test_dir = os.path.dirname(os.path.abspath(__file__))
examples = [
    pytest.param(fn, marks=pytest.mark.flaky) if fn in FLAKEY_LIST else fn
    for fn in os.listdir(test_dir)
    if fn.endswith(".ipynb")
]


def is_network_connected():
    try:
        # connect to the host -- tells us if the host is actually
        # reachable
        socket.create_connection(("1.1.1.1", 53))
        return True
    except OSError:
        pass
    return False


def find_executable(names):
    for possible in names:
        result = shutil.which(possible)
        if result is not None:
            return result
    return None


@pytest.fixture(params=examples)
def example_fn(request):
    if "openmm" in request.param:
        try:
            from openmm import app
        except ImportError:
            pytest.skip(
                f"Openmm required for example notebook `{request.param}`",
            )

    if "nmr" in request.param:
        if find_executable(SPARTA_PLUS) is None:
            pytest.skip(
                f"Sparta+ not found for example notebook `{request.param}`",
            )

    if not is_network_connected():
        if any(x in request.param for x in ("native-contact", "hbonds")):
            pytest.skip("Network access required")

    cwd = os.path.abspath(".")
    os.chdir(test_dir)
    yield request.param
    os.chdir(cwd)


def test_example_notebook(example_fn):
    with open(example_fn) as f:
        nb = nbformat.reads(f.read(), nbformat.NO_CONVERT)
    run_notebook(nb)


def run_notebook(nb):
    km = KernelManager()
    km.start_kernel(stderr=open(os.devnull, "w"))
    kc = km.client()
    kc.start_channels()
    # simple ping:
    kc.execute("pass")
    kc.get_shell_msg()

    failures = 0
    for cell in nb.cells:
        if cell.cell_type != "code":
            continue
        kc.execute(cell.source)
        try:
            # wait for finish, w/ timeout
            reply = kc.get_shell_msg(timeout=TIMEOUT)["content"]
        except Empty:
            raise Exception(
                'Timeout (%.1f) when executing the following %s cell: "%s"'
                % (TIMEOUT, cell.cell_type, cell.source.strip()),
            )
        if reply["status"] == "error":
            failures += 1
            print("\nFAILURE:", file=sys.stderr)
            print("\n".join(reply["traceback"]), file=sys.stderr)
            print(file=sys.stderr)

    kc.stop_channels()
    km.shutdown_kernel()
    del km
    if failures > 0:
        raise Exception()<|MERGE_RESOLUTION|>--- conflicted
+++ resolved
@@ -5,12 +5,7 @@
 
 import os
 import socket
-<<<<<<< HEAD
-import sys
-from distutils.spawn import find_executable as _find_executable
-=======
 import shutil
->>>>>>> 2f72e42e
 
 import pytest
 
