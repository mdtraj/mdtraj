# Copyright 2013 mdtraj developers
#
# This file is part of mdtraj
#
# mdtraj is free software: you can redistribute it and/or modify it under the
# terms of the GNU General Public License as published by the Free Software
# Foundation, either version 3 of the License, or (at your option) any later
# version.
#
# mdtraj is distributed in the hope that it will be useful, but WITHOUT ANY
# WARRANTY; without even the implied warranty of MERCHANTABILITY or FITNESS FOR
# A PARTICULAR PURPOSE. See the GNU General Public License for more details.
#
# You should have received a copy of the GNU General Public License along with
# mdtraj. If not, see http://www.gnu.org/licenses/.
"""
This module implements the MDTraj HDF5 format described in
https://github.com/rmcgibbo/mdtraj/issues/36
"""

##############################################################################
# Imports
##############################################################################

# stdlib
import os
import warnings
import functools
import operator
from collections import namedtuple
try:
    import simplejson as json
except ImportError:
    import json

# 3rd party
import numpy as np

# ours
from mdtraj import version
import mdtraj.pdb.element as elem
from mdtraj.topology import Topology
from mdtraj.utils import in_units_of, ensure_type, import_

__all__ = ['HDF5TrajectoryFile']

##############################################################################
# Utilities
##############################################################################


def ensure_mode(*m):
    """This is a little decorator that is used inside HDF5Trajectory
    to validate that the file is open in the correct mode before doing
    a a method

    Parameters
    ----------
    m : str or list
        One or more of ['w', 'r', 'a'], giving the allowable modes
        for the method

    Examples
    --------
    class HDF5Trajectory:
        @ensure_mode('w')
        def method_that_is_only_allowed_to_be_called_in_write_mode(self):
            print 'i must be in write mode!'
    """

    def inner(f):
        @functools.wraps(f)
        def wrapper(*args, **kwargs):
            # args[0] is self on the method
            if args[0].mode in m:
                return f(*args, **kwargs)
            raise ValueError('This operation is only available when a file '
                             'is open in mode="%s".' % args[0].mode)
        return wrapper
    return inner


Frames = namedtuple('Frames', ['coordinates', 'time', 'cell_lengths', 'cell_angles',
                               'velocities', 'kineticEnergy', 'potentialEnergy',
                               'temperature', 'alchemicalLambda'])

##############################################################################
# Classes
##############################################################################


class HDF5TrajectoryFile(object):
<<<<<<< HEAD
    """Interface for reading and writing to a MDTraj HDF5 molecular
    dynanmics trajectory file, whose format is described
    `here <https://github.com/rmcgibbo/mdtraj/issues/36>`_.

    This is a file-like object, that both reading or writing depending
    on the `mode` flag. It implements the context manager protocol,
    so you can also use it with the python 'with' statement.

    The format is extremely flexible and high performance. It can hold a wide
    variety of information about a trajectory, including fields like the
    temperature and energies. Because it's built on the fantastic HDF5 library,
    it's easily extensible too.

    Parameters
    ----------
    filename : str
        Path to the file to open
    mode :  {'r, 'w'}
        Mode in which to open the file. 'r' is for reading and 'w' is for
        writing
    force_overwrite : bool
        In mode='w', how do you want to behave if a file by the name of `filename`
        already exists? if `force_overwrite=True`, it will be overwritten.
    compression : {'zlib', None}
        Apply compression to the file? This will save space, and does not
        cost too many cpu cycles, so it's recommended.

    """
    def __init__(self, filename, mode='r', force_overwrite=False, compression='zlib'):
=======
    def __init__(self, filename, mode='r', force_overwrite=True, compression='zlib'):
>>>>>>> 4ed15438
        self._open = False  # is the file handle currently open?
        self.mode = mode  # the mode in which the file was opened?

        if not mode in ['r', 'w', 'a']:
            raise ValueError("mode must be one of ['r', 'w', 'a']")

        if mode == 'w' and not force_overwrite and os.path.exists(filename):
            raise IOError('"%s" already exists' % filename)

        # import tables
        self.tables = import_('tables')

        if compression == 'zlib':
            compression = self.tables.Filters(complib='zlib', shuffle=True, complevel=1)
        elif compression is None:
            compression = None
        else:
            raise ValueError('compression must be either "zlib" or None')

        self._handle = self.tables.openFile(filename, mode=mode, filters=compression)
        self._open = True

        if mode == 'w':
            # what frame are we currently reading or writing at?
            self._frame_index = 0
            # do we need to write the header information?
            self._needs_initialization = True
            if not filename.endswith('.h5'):
                warnings.warn('The .h5 extension is recommended.')

        elif mode == 'a':
            try:
                self._frame_index = len(self._handle.root.coordinates)
                self._needs_initialization = False
            except tables.NoSuchNodeError:
                self._frame_index = 0
                self._needs_initialization = False
        elif mode == 'r':
            self._frame_index = 0
            self._needs_initialization = False

    @property
    @ensure_mode('r')
    def root(self):
        """Direct access to the root group of the underlying Tables HDF5 file.

        This can be used for random or specific access to the underlying arrays
        on disk
        """
        return self._handle.root

    #####################################################
    # title global attribute (optional)
    #####################################################

    @property
    def title(self):
        """Get the title attribute"""
        if hasattr(self._handle.root._v_attrs, 'title'):
            return self._handle.root._v_attrs.title
        return None

    @title.setter
    @ensure_mode('w', 'a')
    def title(self, value):
        self._handle.root._v_attrs.title = str(value)

    #####################################################
    # application global attribute (optional)
    #####################################################

    @property
    def application(self):
        if hasattr(self._handle.root._v_attrs, 'application'):
            return self._handle.root._v_attrs.application
        return None

    @application.setter
    @ensure_mode('w', 'a')
    def application(self, value):
        self._handle.root._v_attrs.application = str(value)

    #####################################################
    # topology global attribute (optional, recommended)
    #####################################################

    @property
    def topology(self):
        """Get the topology out from the file

        Returns
        -------
        topology : mdtraj.Topology
            A topology object
        """
        try:
            topology_dict = json.loads(self._handle.getNode('/', name='topology')[0])
        except self.tables.NoSuchNodeError:
            return None

        topology = Topology()

        for chain_dict in sorted(topology_dict['chains'], key=operator.itemgetter('index')):
            chain = topology.addChain()
            for residue_dict in sorted(chain_dict['residues'], key=operator.itemgetter('index')):
                residue = topology.addResidue(residue_dict['name'], chain)
                for atom_dict in sorted(residue_dict['atoms'], key=operator.itemgetter('index')):
                    try:
                        element = elem.get_by_symbol(atom_dict['element'])
                    except KeyError:
                        raise ValueError('The symbol %s isn\'t a valid element' % atom_dict['element'])
                    topology.addAtom(atom_dict['name'], element, residue)

        atoms = list(topology.atoms())
        for index1, index2 in topology_dict['bonds']:
            topology.addBond(atoms[index1], atoms[index2])

        return topology

    @topology.setter
    @ensure_mode('w', 'a')
    def topology(self, topology_object):
        """Set the topology in the file

        Parameters
        -------
        topology_object : mdtraj.Topology
            A topology object
        """

        try:
            topology_dict = {
                'chains': [],
                'bonds': []
            }
            for chain in topology_object.chains():
                chain_dict = {
                    'residues': [],
                    'index': int(chain.index)
                }
                for residue in chain.residues():
                    residue_dict = {
                        'index': int(residue.index),
                        'name': str(residue.name),
                        'atoms': []
                    }
                    for atom in residue.atoms():
                        residue_dict['atoms'].append({
                            'index': int(atom.index),
                            'name': str(atom.name),
                            'element': str(atom.element.symbol)
                        })
                    chain_dict['residues'].append(residue_dict)
                topology_dict['chains'].append(chain_dict)

            for atom1, atom2 in topology_object.bonds():
                topology_dict['bonds'].append([
                    int(atom1.index),
                    int(atom2.index)
                ])

        except AttributeError as e:
            raise AttributeError('topology_object fails to implement the'
                'chains() -> residue() -> atoms() and bond() protocol. '
                'Specifically, we encountered the following %s' % e)

        # actually set the tables
        try:
            self._handle.removeNode(where='/', name='topology')
        except self.tables.NoSuchNodeError:
            pass

        data = [str(json.dumps(topology_dict))]
        if self.tables.__version__ >= '3.0.0':
            self._handle.createArray(where='/', name='topology', obj=data)
        else:
            self._handle.createArray(where='/', name='topology', object=data)

    #####################################################
    # randomState global attribute (optional)
    #####################################################

    @property
    def randomState(self):
        if hasattr(self._handle.root._v_attrs, 'randomState'):
            return self._handle.root._v_attrs.randomState
        return None

    @randomState.setter
    @ensure_mode('w', 'a')
    def randomState(self, value):
        self._handle.root._v_attrs.randomState = str(value)

    #####################################################
    # forcefield global attribute (optional)
    #####################################################

    @property
    def forcefield(self):
        if hasattr(self._handle.root._v_attrs, 'forcefield'):
            return self._handle.root._v_attrs.forcefield
        return None

    @forcefield.setter
    @ensure_mode('w', 'a')
    def forcefield(self, value):
        self._handle.root._v_attrs.forcefield = str(value)

    #####################################################
    # reference global attribute (optional)
    #####################################################

    @property
    def reference(self):
        if hasattr(self._handle.root._v_attrs, 'reference'):
            return self._handle.root._v_attrs.reference
        return None

    @reference.setter
    @ensure_mode('w', 'a')
    def reference(self, value):
        self._handle.root._v_attrs.reference = str(value)

    #####################################################
    # constraints array (optional)
    #####################################################

    @property
    def constraints(self):
        if hasattr(self._handle.root, 'constraints'):
            return self._handle.root.constraints[:]
        return None

    @constraints.setter
    @ensure_mode('w', 'a')
    def constraints(self, value):
        dtype = np.dtype([
                ('atom1', np.int32),
                ('atom2', np.int32),
                ('distance', np.float32)
        ])
        if not value.dtype == dtype:
            raise ValueError('Constraints must be an array with dtype=%s. '
                             'currently, I don\'t do any casting' % dtype)

        if not hasattr(self._handle.root, 'constraints'):
            self._handle.createTable(where='/', name='constraints',
                                     description=dtype)

        self._handle.root.constraints[:] = value

    #####################################################
    # read/write methods for file-like behavior
    #####################################################

    @ensure_mode('r')
    def read(self, n_frames=None, stride=None, atom_indices=None):
        """Read one or more frames of data from the file

        Parameters
        ----------
        n_frames : {int, None}
            The number of frames to read. If not supplied, all of the
            remaining frames will be read.
        stride : {int, None}
            By default all of the frames will be read, but you can pass this
            flag to read a subset of of the data by grabbing only every
            `stride`-th frame from disk.
        atom_indices : {int, None}
            By default all of the atom  will be read, but you can pass this
            flag to read only a subsets of the atoms for the `coordinates` and
            `velocities` fields. Note that you will have to carefully manage
            the indices and the offsets, since the `i`-th atom in the topology
            will not necessarily correspond to the `i`-th atom in your subset.

        Notes
        -----
        If you'd like more flexible access to the data, that is available by
        using the pytables group directly, which is accessible via the
        `root` property on this class.

        Returns
        -------
        frames : namedtuple
            The returned namedtuple will have the fields "coordinates", "time", "cell_lengths",
            "cell_angles", "velocities", "kineticEnergy", "potentialEnergy",
            "temperature" and "alchemicalLambda". Each of the fields in the
            returned namedtuple will either be a numpy array or None, dependening
            on if that data was saved in the trajectory. All of the data shall be
            n units of "nanometers", "picoseconds", "kelvin", "degrees" and
            "kilojoules_per_mole".
        """
        if n_frames is None:
            n_frames = np.inf
        if stride is not None:
            stride = int(stride)

        total_n_frames = len(self._handle.root.coordinates)
        frame_slice = slice(self._frame_index, min(self._frame_index + n_frames, total_n_frames), stride)
        if frame_slice.stop - frame_slice.start == 0:
            return []

        if atom_indices is None:
            # get all of the atoms
            atom_slice = slice(None)
        else:
            atom_slice = ensure_type(atom_indices, dtype=np.int, ndim=1,
                                     name='atom_indices', warn_on_cast=False)
            if not np.all(atom_slice < self._handle.root.coordinates.shape[1]):
                raise ValueError('As a zero-based index, the entries in '
                    'atom_indices must all be less than the number of atoms '
                    'in the trajectory, %d' % self._handle.root.coordinates.shape[1])
            if not np.all(atom_slice >= 0):
                raise ValueError('The entries in atom_indices must be greater '
                    'than or equal to zero')

        def get_field(name, slice, out_units, can_be_none=True):
            try:
                node = self._handle.getNode(where='/', name=name)
                data = node.__getitem__(slice)
                data =  in_units_of(data, out_units, str(node.attrs.units))
                return data
            except self.tables.NoSuchNodeError:
                if can_be_none:
                    return None
                raise

        frames = Frames(
            coordinates = get_field('coordinates', (frame_slice, atom_slice, slice(None)),
                                    out_units='nanometers', can_be_none=False),
            time = get_field('time', frame_slice, out_units='picoseconds'),
            cell_lengths = get_field('cell_lengths', (frame_slice, slice(None)), out_units='nanometers'),
            cell_angles = get_field('cell_angles', (frame_slice, slice(None)), out_units='degrees'),
            velocities = get_field('velocities', (frame_slice, atom_slice, slice(None)), out_units='nanometers/picosecond'),
            kineticEnergy = get_field('kineticEnergy', frame_slice, out_units='kilojoules_per_mole'),
            potentialEnergy = get_field('potentialEnergy', frame_slice, out_units='kilojoules_per_mole'),
            temperature = get_field('temperature', frame_slice, out_units='kelvin'),
            alchemicalLambda = get_field('lambda', frame_slice, out_units='dimensionless')
        )

        self._frame_index += min(n_frames, total_n_frames)
        return frames

    @ensure_mode('w', 'a')
    def write(self, coordinates, time=None, cell_lengths=None, cell_angles=None,
                    velocities=None, kineticEnergy=None, potentialEnergy=None,
                    temperature=None, alchemicalLambda=None):
        """Write one or more frames of data to the file

        This method saves data that is associated with one or more simulation
        frames. Note that all of the arguments can either be raw numpy arrays
        or unitted arrays (with simtk.unit.Quantity). If the arrays are unittted,
        a unit conversion will be automatically done from the supplied units
        into the proper units for saving on disk. You won't have to worry about
        it.

        Furthermore, if you wish to save a single frame of simulation data, you
        can do so naturally, for instance by supplying a 2d array for the
        coordinates and a single float for the time. This "shape deficiency"
        will be recognized, and handled appropriately.

        Parameters
        ----------
        coordinates : np.ndarray, shape=(n_frames, n_atoms, 3)
            The cartesian coordinates of the atoms to write. By convention, the
            lengths should be in units of nanometers.
        time : np.ndarray, shape=(n_frames,), optional
            You may optionally specify the simulation time, in picoseconds
            corresponding to each frame.
        cell_lengths : np.ndarray, shape=(n_frames, 3), dtype=float32, optional
            You may optionally specify the unitcell lengths.
            The length of the periodic box in each frame, in each direction,
            `a`, `b`, `c`. By convention the lengths should be in units
            of angstroms.
        cell_angles : np.ndarray, shape=(n_frames, 3), dtype=float32, optional
            You may optionally specify the unitcell angles in each frame.
            Organized analogously to cell_lengths. Gives the alpha, beta and
            gamma angles respectively. By convention, the angles should be
            in units of degrees.
        velocities :  np.ndarray, shape=(n_frames, n_atoms, 3), optional
            You may optionally specify the cartesian components of the velocity
            for each atom in each frame. By convention, the velocities
            should be in units of nanometers / picosecond.
        kineticEnergy : np.ndarray, shape=(n_frames,), optional
            You may optionally specify the kinetic energy in each frame. By
            convention the kinetic energies should b in units of kilojoules per
            mole.
        potentialEnergy : np.ndarray, shape=(n_frames,), optional
            You may optionally specify the potential energy in each frame. By
            convention the kinetic energies should b in units of kilojoules per
            mole.
        temperature : np.ndarray, shape=(n_frames,), optional
            You may optionally specify the temperature in each frame. By
            convention the temperatures should b in units of Kelvin.
        alchemicalLambda : np.ndarray, shape=(n_frames,), optional
            You may optionally specify the alchemical lambda in each frame. These
            have no units, but are generally between zero and one.
        """


        # these must be either both present or both absent. since
        # we're going to throw an error if one is present w/o the other,
        # lets do it now.
        if cell_lengths is None and cell_angles is not None:
            raise ValueError('cell_lengths were given, but no cell_angles')
        if cell_lengths is not None and cell_angles is None:
            raise ValueError('cell_angles were given, but no cell_lengths')

        # if the input arrays are simtk.unit.Quantities, convert them
        # into md units. Note that this acts as a no-op if the user doesn't
        # have simtk.unit installed (e.g. they didn't install OpenMM)
        coordinates = in_units_of(coordinates, 'nanometers')
        time = in_units_of(time, 'picoseconds')
        cell_lengths = in_units_of(cell_lengths, 'nanometers')
        cell_angles = in_units_of(cell_angles, 'degrees')
        velocities = in_units_of(velocities, 'nanometers/picosecond')
        kineticEnergy = in_units_of(kineticEnergy, 'kilojoules_per_mole')
        potentialEnergy = in_units_of(potentialEnergy, 'kilojoules_per_mole')
        temperature = in_units_of(temperature, 'kelvin')
        alchemicalLambda = in_units_of(alchemicalLambda, 'dimensionless')

        # do typechecking and shapechecking on the arrays
        # this ensure_type method has a lot of options, but basically it lets
        # us validate most aspects of the array. Also, we can upconvert
        # on defficent ndim, which means that if the user sends in a single
        # frame of data (i.e. coordinates is shape=(n_atoms, 3)), we can
        # realize that. obviously the default mode is that they want to
        # write multiple frames at a time, so the coordinate shape is
        # (n_frames, n_atoms, 3)
        coordinates = ensure_type(coordinates, dtype=np.float32, ndim=3,
            name='coordinates', shape=(None, None, 3), can_be_none=False,
            warn_on_cast=False, add_newaxis_on_deficient_ndim=True)
        n_frames, n_atoms, = coordinates.shape[0:2]
        time = ensure_type(time, dtype=np.float32, ndim=1,
            name='time', shape=(n_frames,), can_be_none=True,
            warn_on_cast=False, add_newaxis_on_deficient_ndim=True)
        cell_lengths = ensure_type(cell_lengths, dtype=np.float32, ndim=2,
            name='cell_lengths', shape=(n_frames, 3), can_be_none=True,
            warn_on_cast=False, add_newaxis_on_deficient_ndim=True)
        cell_angles = ensure_type(cell_angles, dtype=np.float32, ndim=2,
            name='cell_angles', shape=(n_frames, 3), can_be_none=True,
            warn_on_cast=False, add_newaxis_on_deficient_ndim=True)
        velocities = ensure_type(velocities, dtype=np.float32, ndim=3,
            name='velocoties', shape=(n_frames, n_atoms, 3), can_be_none=True,
            warn_on_cast=False, add_newaxis_on_deficient_ndim=True)
        kineticEnergy = ensure_type(kineticEnergy, dtype=np.float32, ndim=1,
            name='kineticEnergy', shape=(n_frames,), can_be_none=True,
            warn_on_cast=False, add_newaxis_on_deficient_ndim=True)
        potentialEnergy = ensure_type(potentialEnergy, dtype=np.float32, ndim=1,
            name='potentialEnergy', shape=(n_frames,), can_be_none=True,
            warn_on_cast=False, add_newaxis_on_deficient_ndim=True)
        temperature = ensure_type(temperature, dtype=np.float32, ndim=1,
            name='temperature', shape=(n_frames,), can_be_none=True,
            warn_on_cast=False, add_newaxis_on_deficient_ndim=True)
        alchemicalLambda = ensure_type(alchemicalLambda, dtype=np.float32, ndim=1,
            name='alchemicalLambda', shape=(n_frames,), can_be_none=True,
            warn_on_cast=False, add_newaxis_on_deficient_ndim=True)

        # if this is our first call to write(), we need to create the headers
        # and the arrays in the underlying HDF5 file
        if self._needs_initialization:
            self._initialize_headers(
                n_atoms=n_atoms,
                set_coordinates=True,
                set_time=(time is not None),
                set_cell=(cell_lengths is not None or cell_angles is not None),
                set_velocities=(velocities is not None),
                set_kineticEnergy=(kineticEnergy is not None),
                set_potentialEnergy=(potentialEnergy is not None),
                set_temperature=(temperature is not None),
                set_alchemicalLambda=(alchemicalLambda is not None))
            self._needs_initialization = False

            # we need to check that that the entries that the user is trying
            # to save are actually fields in OUR file

        try:
            # try to get the nodes for all of the fields that we have
            # which are not None
            for name in ['coordinates', 'time', 'cell_angles', 'cell_lengths',
                         'velocities', 'kineticEnergy', 'potentialEnergy', 'temperature']:
                contents = locals()[name]
                if contents is not None:
                    self._handle.getNode(where='/', name=name).append(contents)
                if contents is None:
                    # for each attribute that they're not saving, we want
                    # to make sure the file doesn't explect it
                    try:
                        self._handle.getNode(where='/', name=name)
                        raise AssertionError()
                    except self.tables.NoSuchNodeError:
                        pass


            # lambda is different, since the name in the file is lambda
            # but the name in this python function is alchemicalLambda
            name = 'lambda'
            if alchemicalLambda is not None:
                self._handle.getNode(where='/', name=name).append(alchemicalLambda)
            else:
                try:
                    self._handle.getNode(where='/', name=name)
                    raise AssertionError()
                except self.tables.NoSuchNodeError:
                    pass

        except self.tables.NoSuchNodeError:
            raise ValueError("The file that you're trying to save to doesn't "
                "contain the field %s. You can always save a new trajectory "
                "and have it contain this information, but I don't allow 'ragged' "
                "arrays. If one frame is going to have %s information, then I expect "
                "all of them to. So I can't save it for just these frames. Sorry "
                "about that :)" % (name, name))
        except AssertionError:
            raise ValueError("The file that you're saving to expects each frame "
                            "to contain %s information, but you did not supply it."
                            "I don't allow 'ragged' arrays. If one frame is going "
                            "to have %s information, then I expect all of them to. "
                            % (name, name))

        self._frame_index += n_frames
        self.flush()

    def _initialize_headers(self, n_atoms, set_coordinates, set_time, set_cell,
                            set_velocities, set_kineticEnergy, set_potentialEnergy,
                            set_temperature, set_alchemicalLambda):
        self._n_atoms = n_atoms

        self._handle.root._v_attrs.conventions = 'Pande'
        self._handle.root._v_attrs.conventionVersion = '1.0'
        self._handle.root._v_attrs.program = 'MDTraj'
        self._handle.root._v_attrs.programVersion = version.short_version
        self._handle.root._v_attrs.title = 'title'

        # if the client has not the title attribute themselves, we'll
        # set it to MDTraj as a default option.
        if not hasattr(self._handle.root._v_attrs, 'application'):
            self._handle.root._v_attrs.application = 'MDTraj'

        # create arrays that store frame level informat
        if set_coordinates:
            self._handle.createEArray(where='/', name='coordinates',
                atom=self.tables.Float32Atom(), shape=(0, self._n_atoms, 3))
            self._handle.root.coordinates.attrs['units'] = 'nanometers'

        if set_time:
            self._handle.createEArray(where='/', name='time',
                atom=self.tables.Float32Atom(), shape=(0,))
            self._handle.root.time.attrs['units'] = 'picoseconds'

        if set_cell:
            self._handle.createEArray(where='/', name='cell_lengths',
                atom=self.tables.Float32Atom(), shape=(0, 3))
            self._handle.createEArray(where='/', name='cell_angles',
                atom=self.tables.Float32Atom(), shape=(0, 3))
            self._handle.root.cell_lengths.attrs['units'] = 'nanometers'
            self._handle.root.cell_angles.attrs['units'] = 'degrees'

        if set_velocities:
            self._handle.createEArray(where='/', name='velocities',
                atom=self.tables.Float32Atom(), shape=(0, self._n_atoms, 3))
            self._handle.root.velocities.attrs['units'] = 'nanometers/picosecond'

        if set_kineticEnergy:
            self._handle.createEArray(where='/', name='kineticEnergy',
                atom=self.tables.Float32Atom(), shape=(0,))
            self._handle.root.kineticEnergy.attrs['units'] = 'kilojoules_per_mole'

        if set_potentialEnergy:
            self._handle.createEArray(where='/', name='potentialEnergy',
                atom=self.tables.Float32Atom(), shape=(0,))
            self._handle.root.potentialEnergy.attrs['units'] = 'kilojoules_per_mole'

        if set_temperature:
            self._handle.createEArray(where='/', name='temperature',
                atom=self.tables.Float32Atom(), shape=(0,))
            self._handle.root.temperature.attrs['units'] = 'kelvin'

        if set_alchemicalLambda:
            self._handle.createEArray(where='/', name='lambda',
                atom=self.tables.Float32Atom(), shape=(0,))
            self._handle.getNode('/', name='lambda').attrs['units'] = 'dimensionless'

    def _validate(self):
        raise NotImplemented

        # check that all of the shapes are consistent
        # check that everything has units


    def close(self):
        "Close the HDF5 file handle"
        if self._open:
            self._handle.close()
            self._open = False

    def flush(self):
        "Write all buffered data in the to the disk file."
        if self._open:
            self._handle.flush()

    def __del__(self):
        self.close()

    def __enter__(self):
        "Support the context manager protocol"
        return self

    def __exit__(self, *exc_info):
        "Support the context manager protocol"
        self.close()<|MERGE_RESOLUTION|>--- conflicted
+++ resolved
@@ -90,7 +90,6 @@
 
 
 class HDF5TrajectoryFile(object):
-<<<<<<< HEAD
     """Interface for reading and writing to a MDTraj HDF5 molecular
     dynanmics trajectory file, whose format is described
     `here <https://github.com/rmcgibbo/mdtraj/issues/36>`_.
@@ -119,10 +118,7 @@
         cost too many cpu cycles, so it's recommended.
 
     """
-    def __init__(self, filename, mode='r', force_overwrite=False, compression='zlib'):
-=======
     def __init__(self, filename, mode='r', force_overwrite=True, compression='zlib'):
->>>>>>> 4ed15438
         self._open = False  # is the file handle currently open?
         self.mode = mode  # the mode in which the file was opened?
 
