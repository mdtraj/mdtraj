##############################################################################
# MDTraj: A Python Library for Loading, Saving, and Manipulating
#         Molecular Dynamics Trajectories.
# Copyright 2012-2013 Stanford University and the Authors
#
# Authors: Robert McGibbon
# Contributors: Kyle A Beauchamp
#
# MDTraj is free software: you can redistribute it and/or modify
# it under the terms of the GNU Lesser General Public License as
# published by the Free Software Foundation, either version 2.1
# of the License, or (at your option) any later version.
#
# This library is distributed in the hope that it will be useful,
# but WITHOUT ANY WARRANTY; without even the implied warranty of
# MERCHANTABILITY or FITNESS FOR A PARTICULAR PURPOSE.  See the
# GNU Lesser General Public License for more details.
#
# You should have received a copy of the GNU Lesser General Public
# License along with MDTraj. If not, see <http://www.gnu.org/licenses/>.
##############################################################################


##############################################################################
# Imports
##############################################################################

from __future__ import print_function, division
import numpy as np
from mdtraj.utils import ensure_type
from mdtraj.geometry import distance, _geometry

__all__ = ['compute_angles']

##############################################################################
# Functions
##############################################################################


<<<<<<< HEAD
def compute_angles(traj, angle_indices, periodic=False, opt=True):
=======
def compute_angles(traj, angle_indices, periodic=True, opt=True):
>>>>>>> a81f8843
    """Compute the bond angles between the supplied triplets of indices in each frame of a trajectory.

    Parameters
    ----------
    traj : Trajectory
        An mtraj trajectory.
    angle_indices : np.ndarray, shape=(num_pairs, 2), dtype=int
       Each row gives the indices of three atoms which together make an angle.
<<<<<<< HEAD
    periodic: bool, default=False
       If `periodic` is True and the trajectory contains unitcell
       information, we will compute angles under the minimum image
       convention.
=======
    periodic : bool, default=True
        If `periodic` is True and the trajectory contains unitcell
        information, we will treat angles that cross periodic images using
        the minimum image convention.
>>>>>>> a81f8843
    opt : bool, default=True
        Use an optimized native library to calculate distances. Our optimized
        SSE angle calculation implementation is 10-20x faster than the
        (itself optimized) numpy implementation.

    Returns
    -------
    angles : np.ndarray, shape=[n_frames, n_angles], dtype=float
        The angles are in radians
    """
    xyz = ensure_type(traj.xyz, dtype=np.float32, ndim=3, name='traj.xyz', shape=(None, None, 3), warn_on_cast=False)
    triplets = ensure_type(np.asarray(angle_indices), dtype=np.int32, ndim=2, name='angle_indices', shape=(None, 3), warn_on_cast=False)
    if not np.all(np.logical_and(triplets < traj.n_atoms, triplets >= 0)):
        raise ValueError('angle_indices must be between 0 and %d' % traj.n_atoms)

    out = np.zeros((xyz.shape[0], triplets.shape[0]), dtype=np.float32)
<<<<<<< HEAD
    if periodic:
        # NOTE: This is not truly optimized in the same way as _geometry._angle
        _angle_periodic(traj, triplets, out, (opt and _geometry._processor_supports_sse41()))
    elif opt and _geometry._processor_supports_sse41():
=======
    if periodic is True and traj._have_unitcell:
        box = ensure_type(traj.unitcell_vectors, dtype=np.float32, ndim=3, name='unitcell_vectors', shape=(len(xyz), 3, 3))
        if opt and _geometry._processor_supports_sse41():
            _geometry._angle_mic(xyz, triplets, box, out)
            return out
        else:
            raise NotImplementedError()

    if opt and _geometry._processor_supports_sse41():
>>>>>>> a81f8843
        _geometry._angle(xyz, triplets, out)
    else:
        _angle(xyz, triplets, out)
    return out

def _angle_periodic(traj, angle_indices, out, opt=True):

    ix01 = np.hstack((angle_indices[:, 0].reshape(-1,1),angle_indices[:, 1].reshape(-1,1)))
    ix21 = np.hstack((angle_indices[:, 2].reshape(-1,1),angle_indices[:, 1].reshape(-1,1)))

    u_prime = distance.compute_displacements(traj, ix01, periodic=True, opt=opt)
    v_prime = distance.compute_displacements(traj, ix21, periodic=True, opt=opt)
    u_norm = np.sqrt((u_prime**2).sum(-1))
    v_norm = np.sqrt((v_prime**2).sum(-1))

    # adding a new axis makes sure that broasting rules kick in on the third
    # dimension
    u = u_prime / (u_norm[..., np.newaxis])
    v = v_prime / (v_norm[..., np.newaxis])

    stuff = (u * v).sum(-1)
    out = np.arccos((u * v).sum(-1), out=out)

def _angle(xyz, angle_indices, out):
    #for j, (m, o, n) in enumerate(angle_indices):
    u_prime = xyz[:, angle_indices[:, 0], :] - xyz[:, angle_indices[:, 1], :]
    v_prime = xyz[:, angle_indices[:, 2], :] - xyz[:, angle_indices[:, 1], :]
    u_norm = np.sqrt((u_prime**2).sum(-1))
    v_norm = np.sqrt((v_prime**2).sum(-1))

    # adding a new axis makes sure that broasting rules kick in on the third
    # dimension
    u = u_prime / (u_norm[..., np.newaxis])
    v = v_prime / (v_norm[..., np.newaxis])

    out = np.arccos((u * v).sum(-1), out=out)<|MERGE_RESOLUTION|>--- conflicted
+++ resolved
@@ -37,11 +37,7 @@
 ##############################################################################
 
 
-<<<<<<< HEAD
-def compute_angles(traj, angle_indices, periodic=False, opt=True):
-=======
 def compute_angles(traj, angle_indices, periodic=True, opt=True):
->>>>>>> a81f8843
     """Compute the bond angles between the supplied triplets of indices in each frame of a trajectory.
 
     Parameters
@@ -50,17 +46,10 @@
         An mtraj trajectory.
     angle_indices : np.ndarray, shape=(num_pairs, 2), dtype=int
        Each row gives the indices of three atoms which together make an angle.
-<<<<<<< HEAD
-    periodic: bool, default=False
-       If `periodic` is True and the trajectory contains unitcell
-       information, we will compute angles under the minimum image
-       convention.
-=======
     periodic : bool, default=True
         If `periodic` is True and the trajectory contains unitcell
         information, we will treat angles that cross periodic images using
         the minimum image convention.
->>>>>>> a81f8843
     opt : bool, default=True
         Use an optimized native library to calculate distances. Our optimized
         SSE angle calculation implementation is 10-20x faster than the
@@ -77,28 +66,23 @@
         raise ValueError('angle_indices must be between 0 and %d' % traj.n_atoms)
 
     out = np.zeros((xyz.shape[0], triplets.shape[0]), dtype=np.float32)
-<<<<<<< HEAD
-    if periodic:
-        # NOTE: This is not truly optimized in the same way as _geometry._angle
-        _angle_periodic(traj, triplets, out, (opt and _geometry._processor_supports_sse41()))
-    elif opt and _geometry._processor_supports_sse41():
-=======
     if periodic is True and traj._have_unitcell:
         box = ensure_type(traj.unitcell_vectors, dtype=np.float32, ndim=3, name='unitcell_vectors', shape=(len(xyz), 3, 3))
         if opt and _geometry._processor_supports_sse41():
             _geometry._angle_mic(xyz, triplets, box, out)
             return out
+        elif opt:
+            raise NotImplementedError()
         else:
-            raise NotImplementedError()
+            _angle_periodic(traj, triplets, out)
 
     if opt and _geometry._processor_supports_sse41():
->>>>>>> a81f8843
         _geometry._angle(xyz, triplets, out)
     else:
         _angle(xyz, triplets, out)
     return out
 
-def _angle_periodic(traj, angle_indices, out, opt=True):
+def _angle_periodic(traj, angle_indices, out, opt=False):
 
     ix01 = np.hstack((angle_indices[:, 0].reshape(-1,1),angle_indices[:, 1].reshape(-1,1)))
     ix21 = np.hstack((angle_indices[:, 2].reshape(-1,1),angle_indices[:, 1].reshape(-1,1)))
